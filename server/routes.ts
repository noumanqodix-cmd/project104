// ==========================================
// API ROUTES - Server Endpoints for Morphit
// ==========================================
// This file defines all API endpoints that the frontend can call
// Think of it as the "menu" of actions the app can perform
//
// PRIMARY USER-FACING CATEGORIES:
// 1. Authentication - Login, get user info, update profile
// 2. Onboarding - Complete setup, generate first program
// 3. Programs - Create, retrieve, regenerate workout programs
// 4. Workouts - Get daily workouts, mark complete, track progress
// 5. Exercises - Exercise library, swaps, progressions
// 6. Fitness Tests - Save assessments, track progress
// 7. Calorie Tracking - Calculate and log calories burned
// 8. Settings - Update preferences, nutrition goals, program regeneration
//
// ADDITIONAL ENDPOINTS (Advanced/Admin):
// - Exercise generation (AI-powered exercise library creation)
// - Analytics and reporting
// - Timer utilities for HIIT/interval training
// - Database utilities and admin operations
//
// HOW IT WORKS:
// Frontend calls → API endpoint → Database operation → Response to frontend
// Example: "GET /api/auth/user" → Fetch user from DB → Return user data
//
// AUTHENTICATION:
// Authentication has been removed - all endpoints are now public
// User data access will need to be handled differently
//
// NOTE: This is a large file (~2600 lines). Look for section headers (====) to navigate
// ==========================================

import type { Express, Request, Response } from "express";
import { createServer, type Server } from "http";
import { storage } from "./storage";
import { sendEmail } from "./email";
import { db } from "./db";
import {
  fitnessAssessments,
  exercises,
  programExercises,
  programWorkouts,
  workoutSessions,
  equipment,
  users,
  workoutPrograms,
  workoutSets,
  emailOtp,
} from "@shared/schema";
import { eq } from "drizzle-orm";
// Authentication removed - no longer using protective routes
import {
  generateWorkoutProgram,
  suggestExerciseSwap,
  generateProgressionRecommendation,
} from "./ai-service";
import {
  generateComprehensiveExerciseLibrary,
  generateMasterExerciseDatabase,
  generateExercisesForEquipment,
} from "./ai-exercise-generator";
import {
  insertFitnessAssessmentSchema,
  insertWorkoutSessionSchema,
  patchWorkoutSessionSchema,
  insertWorkoutSetSchema,
  type FitnessAssessment,
  type ProgramWorkout,
  type Exercise,
} from "@shared/schema";
import {
  determineIntensityFromProgramType,
  calculateCaloriesBurned,
  poundsToKg,
} from "./calorie-calculator";
import { registerAppRoutes, onBoardingRoutes } from "./app-routes";
import { z } from "zod";
import { calculateAge } from "@shared/utils";
import {
  parseLocalDate,
  formatLocalDate,
  isSameCalendarDay,
  isBeforeCalendarDay,
  isAfterCalendarDay,
} from "@shared/dateUtils";
import type { SupabaseClient } from "@supabase/supabase-js";

// Guard against duplicate route registration (prevents errors during hot reload)
let routesRegistered = false;

// ==========================================
// HELPER: Generate Workout Schedule
// ==========================================
// Creates individual workout sessions for the entire program duration
//
// NEW APPROACH (selectedDates):
// - Accepts selectedDates array (YYYY-MM-DD strings)
// - Creates sessions ONLY for those specific dates
// - Assigns workouts sequentially (workout 1 → date 1, workout 2 → date 2, etc.)
//
// LEGACY APPROACH (dayOfWeek):
// - Loops through all days in the program duration (durationWeeks × 7 days)
// - For each day, checks if there's a matching programWorkout template by dayOfWeek
// - Creates sessions for matching days
//
// INPUT:
//   - programId: Which program these sessions belong to
//   - userId: Who owns these sessions
//   - programWorkouts: Template workouts (indexed or dayOfWeek-based)
//   - durationWeeks: Program duration in weeks (passed explicitly by caller)
//   - startDateString: Start date in YYYY-MM-DD format
//   - selectedDates: (Optional) Array of YYYY-MM-DD strings for NEW approach
//
// OUTPUT: Number of sessions created
//
// IMPORTANT: Cleans up existing future sessions before creating new ones
// This prevents duplicate sessions if user regenerates their program
async function generateWorkoutSchedule(
  programId: string,
  userId: string,
  programWorkouts: ProgramWorkout[],
  durationWeeks: number,
  startDateString: string,
  selectedDates?: string[]
) {
  try {
    // CRITICAL: Clean up any existing future sessions before creating new ones
    // This prevents duplicate key violations when regenerating programs
    console.log(
      `[SESSION-CLEANUP] Cleaning up existing sessions from ${startDateString} before creating new ones`
    );
    const cleanupResult = await storage.cleanupSessionsForRegeneration(
      userId,
      startDateString
    );
    console.log(
      `[SESSION-CLEANUP] Archived ${cleanupResult.archived} completed sessions, deleted ${cleanupResult.deleted} incomplete sessions`
    );

    const sessions = [];

    // ==========================================
    // NEW APPROACH: Use selectedDates (date-based scheduling)
    // ==========================================
    if (selectedDates && selectedDates.length > 0) {
      console.log(
        `[SESSION-NEW] Creating sessions for ${selectedDates.length} selected dates`
      );

      // Filter workouts to only those with workoutIndex (new approach)
      const indexedWorkouts = programWorkouts.filter(
        (pw) => pw.workoutIndex !== null && pw.workoutIndex !== undefined
      );

      // Sort workouts by workoutIndex to ensure correct order
      indexedWorkouts.sort(
        (a, b) => (a.workoutIndex || 0) - (b.workoutIndex || 0)
      );

      // Create sessions for each selected date, assigning workouts sequentially
      for (let i = 0; i < selectedDates.length; i++) {
        const scheduledDateString = selectedDates[i];
        const workout = indexedWorkouts[i % indexedWorkouts.length]; // Cycle through workouts if needed

        if (workout) {
          const scheduledDate = parseLocalDate(scheduledDateString);
          const calendarDay = scheduledDate.getDay();
          const schemaDayOfWeek = calendarDay === 0 ? 7 : calendarDay;

          sessions.push({
            userId,
            programWorkoutId: workout.id,
            workoutName: workout.workoutName,
            scheduledDate: scheduledDateString,
            sessionDayOfWeek: schemaDayOfWeek,
            sessionType: (workout.workoutType ? "workout" : "rest") as
              | "workout"
              | "rest",
            workoutType: workout.workoutType as
              | "strength"
              | "cardio"
              | "hiit"
              | "mobility"
              | undefined,
            status: "scheduled" as const,
          });
        }
      }

      console.log(
        `[SESSION-NEW] Created ${sessions.length} sessions from selectedDates`
      );
    }
    // ==========================================
    // LEGACY APPROACH: Use dayOfWeek (week-based scheduling)
    // ==========================================
    else {
      console.log(
        `[SESSION-LEGACY] Creating sessions using dayOfWeek approach for ${durationWeeks} weeks`
      );

      const today = parseLocalDate(startDateString);

      // Create a map of dayOfWeek to programWorkout for quick lookup
      const workoutsByDay = new Map<number, ProgramWorkout>();
      programWorkouts.forEach((pw) => {
        if (pw.dayOfWeek !== null && pw.dayOfWeek !== undefined) {
          workoutsByDay.set(pw.dayOfWeek, pw);
        }
      });

      // Generate sessions starting from TODAY for the entire duration
      const totalDays = durationWeeks * 7;

      for (let dayOffset = 0; dayOffset < totalDays; dayOffset++) {
        // Use a fresh Date object for each iteration to avoid mutation issues
        const scheduledDate = new Date(today.getTime());
        scheduledDate.setDate(scheduledDate.getDate() + dayOffset);

        // Convert Date to YYYY-MM-DD string using shared utility
        const scheduledDateString = formatLocalDate(scheduledDate);

        // Get calendar day-of-week: 0 = Sunday, 1 = Monday, ..., 6 = Saturday
        const calendarDay = scheduledDate.getDay();

        // Convert to our schema format: 1 = Monday, 2 = Tuesday, ..., 7 = Sunday
        // JavaScript: 0=Sun, 1=Mon, 2=Tue, 3=Wed, 4=Thu, 5=Fri, 6=Sat
        // Schema: 1=Mon, 2=Tue, 3=Wed, 4=Thu, 5=Fri, 6=Sat, 7=Sun
        const schemaDayOfWeek = calendarDay === 0 ? 7 : calendarDay;

        // Find the programWorkout for this day
        const programWorkout = workoutsByDay.get(schemaDayOfWeek);

        if (programWorkout) {
          sessions.push({
            userId,
            programWorkoutId: programWorkout.id,
            workoutName: programWorkout.workoutName,
            scheduledDate: scheduledDateString,
            sessionDayOfWeek: schemaDayOfWeek,
            sessionType: (programWorkout.workoutType ? "workout" : "rest") as
              | "workout"
              | "rest",
            workoutType: programWorkout.workoutType as
              | "strength"
              | "cardio"
              | "hiit"
              | "mobility"
              | undefined,
            status: "scheduled" as const,
          });
        }
      }

      console.log(
        `[SESSION-LEGACY] Created ${sessions.length} sessions from dayOfWeek mapping`
      );
    }

    console.log(
      `Creating ${sessions.length} workout sessions for program ${programId}`
    );

    // OPTIMIZATION: Use batch insert instead of loop for better performance
    await storage.createWorkoutSessionsBatch(sessions);

    console.log(`Successfully created ${sessions.length} workout sessions`);
    return sessions.length;
  } catch (error) {
    console.error("Error in generateWorkoutSchedule:", error);
    throw error;
  }
}

export async function registerRoutes(
  app: Express,
  supabase: SupabaseClient
): Promise<Server> {
  // Guard against duplicate route registration
  if (routesRegistered) {
    console.log(
      "[ROUTES] Routes already registered, skipping duplicate registration"
    );
    return createServer(app);
  }
  console.log("[ROUTES] Registering routes for the first time");

  // Authentication setup removed - no longer using protective routes

<<<<<<< HEAD
// ==========================================
// CUSTOM AUTHENTICATION ROUTES
// ==========================================

// POST /api/auth/register - create a new user
// Requires: firstName, lastName, email, password

// At the top of your file with other imports
const SALT_ROUNDS = 10;

// POST /api/auth/register - create a new user
app.post("/api/auth/register", async (req: Request, res: Response) => {
  try {
    console.log("Raw req.body:", req.body);
    console.log("req.body type:", typeof req.body);
    console.log("req.headers:", req.headers);

    const { firstName, lastName, email, password } = req.body;

    console.log( firstName, lastName, email , password , "Console Log" )

    // Validate required fields
    if (!firstName || !lastName || !email || !password) {
      return res.status(400).json({
        error: "Missing required fields. Please provide firstName, lastName, email, and password"
      });
    }

    // Validate email format
    const emailRegex = /^[^\s@]+@[^\s@]+\.[^\s@]+$/;
    if (!emailRegex.test(email)) {
      return res.status(400).json({
        error: "Invalid email format"
      });
    }

    // Validate password strength (minimum 6 characters)
    if (password.length < 6) {
      return res.status(400).json({
        error: "Password must be at least 6 characters long"
      });
    }

    // Check if user already exists
    const existingUser = await db
      .select()
      .from(users)
      .where(eq(users.email, email.toLowerCase()))
      .limit(1);

    if (existingUser.length > 0) {
      return res.status(409).json({
        error: "User with this email already exists"
      });
    }
=======
  // ==========================================
  // CUSTOM AUTHENTICATION ROUTES
  // ==========================================
>>>>>>> f773a96a

  registerAppRoutes(app);
  onBoardingRoutes(app);

  // POST /api/auth/login - authenticate a user
  // app.post("/api/auth/login", async (req: Request, res: Response) => {
  //   try {
  //     const { email, password } = req.body;

  //     // Validate required fields
  //     if ( !email || !password) {
  //       return res.status(400).json({
  //         error: "Missing required fields. Please provide email and password"
  //       });
  //     }

  //     // Validate email format
  //     const emailRegex = /^[^\s@]+@[^\s@]+\.[^\s@]+$/;
  //     if (!emailRegex.test(email)) {
  //       return res.status(400).json({
  //         error: "Invalid email format"
  //       });
  //     }

  //     // Validate password strength (minimum 6 characters)
  //     if (password.length < 6) {
  //       return res.status(400).json({
  //         error: "Password must be at least 6 characters long"
  //       });
  //     }

  //     // Check if user already exists
  //     const existingUser = await db
  //       .select()
  //       .from(users)
  //       .where(eq(users.email, email.toLowerCase()))
  //       .limit(1);

  //     if (existingUser.length === 0) {
  //       return res.status(404).json({
  //         error: "User with this email does not exist"
  //       });
  //     }

  //     const user = existingUser[0];
  //     // Compare provided password with stored hashed password
  //     const passwordMatch = await bcrypt.compare(password, user.password);
  //     if (!passwordMatch) {
  //       return res.status(401).json({
  //         error: "Incorrect password"
  //       });
  //     }
  //     // Remove password from response
  //     const { password: _, ...userWithoutPassword } = user;
  //     res.status(200).json({
  //       message: "Login Successful",
  //       user: userWithoutPassword,
  //     });

  //    } catch (error) {
  //     console.error("Registration error:", error);
  //     res.status(500).json({
  //       error: "Failed to register user. Please try again."
  //     });
  //   }
  // });

  // ==========================================
  // AUTHENTICATION ROUTES
  // ==========================================
  // Endpoints for user authentication and profile management
  // GET /api/auth/user - Get current user's profile
  // Returns: User object with all profile data (name, settings, metrics, etc.)
  app.get("/api/auth/user", async (req: any, res) => {
    try {
      // Get user ID from Supabase session
      const userId = req.user?.id;

      console.log(
        "[GET /api/auth/user] Request received. User ID from session:",
        userId
      );

      if (!userId) {
        console.log(
          "[GET /api/auth/user] No user ID in session - returning 401"
        );
        return res.status(401).json({ error: "Unauthorized. Please log in." });
      }

      console.log(
        "[GET /api/auth/user] Fetching user from database with ID:",
        userId
      );
      const user = await storage.getUser(userId);

      if (!user) {
        console.log(
          "[GET /api/auth/user] User not found in database for ID:",
          userId
        );
        return res.status(404).json({ error: "User not found" });
      }

      console.log("[GET /api/auth/user] User found successfully:", user.email);
      res.json(user);
    } catch (error) {
      console.error("Error fetching user:", error);
      res.status(500).json({ message: "Failed to fetch user" });
    }
  });

  // Update user metrics (height and weight)
  app.patch("/api/auth/user/metrics", async (req: any, res) => {
    try {
      const userId = req.user?.id;

      if (!userId) {
        return res.status(401).json({ error: "Unauthorized. Please log in." });
      }

      const { height, weight } = req.body;

      if (!height && !weight) {
        return res.status(400).json({
          error: "At least one metric (height or weight) is required",
        });
      }

      const updateData: any = {};
      if (height !== undefined) updateData.height = height;
      if (weight !== undefined) updateData.weight = weight;

      // Recalculate BMR if weight and height are being updated
      const user = await storage.getUser(userId);
      if (
        user &&
        user.dateOfBirth &&
        (updateData.height || updateData.weight)
      ) {
        const h = updateData.height || user.height;
        const w = updateData.weight || user.weight;

        if (h && w && user.dateOfBirth) {
          const age = Math.floor(
            (new Date().getTime() - new Date(user.dateOfBirth).getTime()) /
              (365.25 * 24 * 60 * 60 * 1000)
          );
          const bmr = Math.round(10 * w + 6.25 * h - 5 * age + 5);
          updateData.bmr = bmr;
        }
      }

      await storage.updateUser(userId, updateData);
      const updatedUser = await storage.getUser(userId);
      res.json(updatedUser);
    } catch (error) {
      console.error("Error updating user metrics:", error);
      res.status(500).json({ message: "Failed to update metrics" });
    }
  });

  // POST /api/auth/sync-user - Sync Supabase user with our database
  app.post(
    "/api/auth/sync-user",
    async (req: Request & { user?: any }, res: Response) => {
      try {
        console.log("[SYNC-USER] Request received");
        console.log(
          "[SYNC-USER] Auth header:",
          req.headers.authorization ? "Present" : "Missing"
        );
        console.log("[SYNC-USER] req.user:", req.user);

        const userId = req.user?.id;
        if (!userId) {
          console.log("[SYNC-USER] No user ID in request - returning 401");
          return res
            .status(401)
            .json({ error: "Unauthorized - no user session found" });
        }

        console.log("[SYNC-USER] User ID from session:", userId);
        const { email, firstName, lastName } = req.body;
        console.log("[SYNC-USER] Body data:", { email, firstName, lastName });

        // Check if user exists in our database
        let user = await storage.getUser(userId);

        if (!user) {
          // Create new user record
          console.log("[SYNC-USER] User not found in DB - creating new record");
          user = await storage.createUser({
            id: userId,
            email: email || req.user.email,
            firstName: firstName || null,
            lastName: lastName || null,
            subscriptionTier: "free",
            unitPreference: "imperial",
            equipment: ["bodyweight"],
          });
          console.log(`[SYNC-USER] ✅ Created new user record for ${userId}`);
        } else {
          // Update existing user if needed
          console.log("[SYNC-USER] User found in DB - checking for updates");
          const updates: any = {};
          if (email && user.email !== email) updates.email = email;
          if (firstName && user.firstName !== firstName)
            updates.firstName = firstName;
          if (lastName && user.lastName !== lastName)
            updates.lastName = lastName;

          if (Object.keys(updates).length > 0) {
            user = await storage.updateUser(userId, updates);
            console.log(`[SYNC-USER] ✅ Updated user record for ${userId}`);
          } else {
            console.log(
              "[SYNC-USER] ✅ No updates needed - user data is current"
            );
          }
        }

        res.json({ user });
      } catch (error) {
        console.error("[SYNC-USER] ❌ Error:", error);
        res.status(500).json({ error: "Failed to sync user" });
      }
    }
  );

  // ==========================================
  // SUPABASE AUTH ROUTES (Development Mode - Mock)
  // ==========================================

  // POST /api/auth/signup - Sign up with email and password
  app.post("/api/auth/signup", async (req: Request, res: Response) => {
    try {
      const { email, password } = req.body;

      if (!email || !password) {
        return res
          .status(400)
          .json({ error: "Email and password are required" });
      }

      // Mock signup for development
      console.log(`Mock signup for ${email}`);

      res.json({
        user: {
          id: "mock-user-id",
          email,
          created_at: new Date().toISOString(),
        },
        session: {
          access_token: "mock-token",
          refresh_token: "mock-refresh-token",
        },
      });
    } catch (error) {
      console.error("Signup error:", error);
      res.status(500).json({ error: "Failed to sign up" });
    }
  });

  // POST /api/auth/login - Sign in with email and password
  app.post("/api/auth/login", async (req: Request, res: Response) => {
    try {
      const { email, password } = req.body;

      if (!email || !password) {
        return res
          .status(400)
          .json({ error: "Email and password are required" });
      }

      // Mock login for development
      console.log(`Mock login for ${email}`);

      res.json({
        user: {
          id: "mock-user-id",
          email,
        },
        session: {
          access_token: "mock-token",
          refresh_token: "mock-refresh-token",
        },
      });
    } catch (error) {
      console.error("Login error:", error);
      res.status(500).json({ error: "Failed to log in" });
    }
  });

  // POST /api/auth/logout - Sign out
  app.post("/api/auth/logout", async (req: Request, res: Response) => {
    try {
      // Mock logout
      console.log("Mock logout");
      res.json({ message: "Logged out successfully" });
    } catch (error) {
      console.error("Logout error:", error);
      res.status(500).json({ error: "Failed to log out" });
    }
  });


  // GET /api/auth/me - Get current user
  app.get("/api/auth/me", async (req: Request, res: Response) => {
    try {
      // Mock user
      res.json({
        user: {
          id: "mock-user-id",
          email: "test@example.com",
        },
      });
    } catch (error) {
      console.error("Get user error:", error);
      res.status(500).json({ error: "Failed to get user" });
    }
  });

  // ==========================================
  // ONBOARDING ROUTES
  // ==========================================
  // Endpoints for new user setup and initial program generation

  // POST /api/onboarding-assessment/complete - Complete onboarding with all collected data
  // Receives: User profile, nutrition data, fitness test results (optional)
  // Returns: Success status
  // Side effect: Automatically generates first workout program
  app.post(
    "/api/onboarding-assessment/complete",
    async (req: any, res: Response) => {
      try {
        const userId = req.user?.id;

        if (!userId) {
          return res
            .status(401)
            .json({ error: "Unauthorized. Please log in." });
        }

        const {
          fitnessTest,
          weightsTest,
          experienceLevel,
          startDate,
          ...profileData
        } = req.body;

        // Convert dateOfBirth string to Date object if present
        if (
          profileData.dateOfBirth &&
          typeof profileData.dateOfBirth === "string"
        ) {
          profileData.dateOfBirth = new Date(profileData.dateOfBirth);
        }

        // Map frontend 'tdee' field to backend 'targetCalories' field
        if (profileData.tdee !== undefined) {
          profileData.targetCalories = profileData.tdee;
          delete profileData.tdee;
        }

        // Map experienceLevel to user.fitnessLevel for consistency with AI service
        if (experienceLevel) {
          profileData.fitnessLevel = experienceLevel;
        }

        // Update user profile with onboarding data
        if (Object.keys(profileData).length > 0) {
          await storage.updateUser(userId, profileData);
        }

        const user = await storage.getUser(userId);
        if (!user) {
          return res
            .status(500)
            .json({ error: "Failed to retrieve user after profile update" });
        }

        // Save fitness assessment (delete any same-day assessments first for idempotency)
        if (fitnessTest || weightsTest) {
          const assessmentData = {
            userId,
            experienceLevel:
              experienceLevel || profileData.fitnessLevel || "beginner",
            ...fitnessTest,
            ...weightsTest,
          };

          // Delete any existing same-day assessments to prevent duplicates on retry
          const existingAssessments = await storage.getUserFitnessAssessments(
            userId
          );
          const today = new Date();
          const todayAssessments = existingAssessments.filter((a) => {
            const testDate = new Date(a.testDate);
            return testDate.toDateString() === today.toDateString();
          });

          // Delete same-day assessments via SQL to ensure idempotency
          if (todayAssessments.length > 0) {
            console.log(
              `[ONBOARDING] Removing ${todayAssessments.length} existing same-day assessment(s) to prevent duplicates`
            );
            for (const assessment of todayAssessments) {
              await db
                .delete(fitnessAssessments)
                .where(eq(fitnessAssessments.id, assessment.id));
            }
          }

          await storage.createFitnessAssessment(assessmentData);
        }

        // Automatically generate workout program after onboarding
        console.log(
          "[ONBOARDING] Automatically generating workout program after assessment completion"
        );

        let latestAssessment = await storage.getCompleteFitnessProfile(userId);

        // If no assessment exists (user skipped test), create conservative defaults based on experience level
        if (!latestAssessment) {
          console.log(
            "[ONBOARDING] No fitness assessment found. Using conservative defaults based on experience level:",
            user.fitnessLevel || "beginner"
          );

          const conservativeExperienceLevel = user.fitnessLevel || "beginner";
          const conservativeDefaults: any = {
            userId,
            experienceLevel: conservativeExperienceLevel,
            testDate: new Date(),
          };

          // Set conservative bodyweight test defaults based on experience level
          if (conservativeExperienceLevel === "advanced") {
            conservativeDefaults.pushups = 15;
            conservativeDefaults.pullups = 5;
            conservativeDefaults.squats = 30;
            conservativeDefaults.mileTime = 9;
          } else if (conservativeExperienceLevel === "intermediate") {
            conservativeDefaults.pushups = 10;
            conservativeDefaults.pullups = 3;
            conservativeDefaults.squats = 20;
            conservativeDefaults.mileTime = 11;
          } else {
            conservativeDefaults.pushups = 5;
            conservativeDefaults.pullups = 0;
            conservativeDefaults.squats = 10;
            conservativeDefaults.mileTime = 15;
          }

          latestAssessment = conservativeDefaults;
        }

        const availableExercises = await storage.getAllExercises();
        if (availableExercises.length === 0) {
          console.error(
            "[ONBOARDING] Master exercise database is empty. Returning success without program generation."
          );
          return res.json({ success: true });
        }

        // Calculate selectedDates from user.selectedDates if available (NEW approach)
        let selectedDates: string[] | undefined;
        if (user.selectedDates && user.selectedDates.length > 0) {
          selectedDates = user.selectedDates;
          console.log(
            `[ONBOARDING] Using selectedDates from user profile: ${selectedDates.join(
              ", "
            )}`
          );
        } else {
          console.log(
            `[ONBOARDING] No selectedDates in user profile, using legacy selectedDays approach`
          );
        }

        console.log("[ONBOARDING] Generating program for user:", userId);
        const generatedProgram = await generateWorkoutProgram({
          user,
          latestAssessment,
          availableExercises,
          selectedDates, // Pass selectedDates for new approach
        });

        // Archive any existing active programs
        const existingPrograms = await storage.getUserPrograms(userId);
        for (const oldProgram of existingPrograms) {
          if (oldProgram.isActive === 1) {
            await storage.updateWorkoutProgram(oldProgram.id, { isActive: 0 });
          }
        }

        // Save the generated program
        const newProgram = await storage.createWorkoutProgram({
          userId,
          programType: generatedProgram.programType || "AI Generated Program",
          weeklyStructure:
            generatedProgram.weeklyStructure || "Personalized training program",
          durationWeeks: generatedProgram.durationWeeks || 8,
          isActive: 1,
        });

        console.log(
          "[ONBOARDING] Program generated successfully:",
          newProgram.id
        );

        // Save generated workout sessions and keep track of created programWorkouts
        const createdProgramWorkouts = [];
        for (const workout of generatedProgram.workouts) {
          const programWorkout = await storage.createProgramWorkout({
            programId: newProgram.id,
            workoutName: workout.workoutName,
            dayOfWeek: workout.dayOfWeek, // LEGACY: may be undefined in new mode
            workoutIndex: workout.workoutIndex, // NEW: sequential index (1, 2, 3, ...)
            workoutType: workout.workoutType || null,
            movementFocus: workout.movementFocus || [],
          });

          createdProgramWorkouts.push(programWorkout);

          for (const exercise of workout.exercises) {
            const matchingExercise = availableExercises.find(
              (ex) =>
                ex.name.toLowerCase() === exercise.exerciseName.toLowerCase()
            );

            await storage.createProgramExercise({
              workoutId: programWorkout.id,
              exerciseId: matchingExercise?.id || null,
              equipment: exercise.equipment || "bodyweight",
              sets: exercise.sets,
              repsMin: exercise.repsMin || null,
              repsMax: exercise.repsMax || null,
              recommendedWeight: exercise.recommendedWeight || null,
              durationSeconds: exercise.durationSeconds || null,
              workSeconds: exercise.workSeconds || null,
              restSeconds: exercise.restSeconds,
              tempo: exercise.tempo || null,
              targetRPE: exercise.targetRPE || null,
              targetRIR: exercise.targetRIR || null,
              notes: exercise.notes || null,
              supersetGroup: exercise.supersetGroup || null,
              supersetOrder: exercise.supersetOrder || null,
              orderIndex: workout.exercises.indexOf(exercise),
            });
          }
        }

        console.log(
          "[ONBOARDING] Workout sessions created, generating scheduled sessions"
        );

        // Track which days have workouts to create rest days for remaining days (LEGACY only)
        const scheduledDays = new Set<number>();
        for (const workout of generatedProgram.workouts) {
          if (workout.dayOfWeek) {
            // Only process if using legacy dayOfWeek approach
            scheduledDays.add(workout.dayOfWeek);
          }
        }

        // Create rest days for any days not scheduled (LEGACY only - new approach doesn't use rest days)
        if (scheduledDays.size > 0) {
          // Only create rest days if using legacy approach
          for (let dayOfWeek = 1; dayOfWeek <= 7; dayOfWeek++) {
            if (!scheduledDays.has(dayOfWeek)) {
              const restDay = await storage.createProgramWorkout({
                programId: newProgram.id,
                dayOfWeek,
                workoutName: "Rest Day",
                movementFocus: [],
                workoutType: null,
              });
              createdProgramWorkouts.push(restDay);
            }
          }
        }

        // Generate workout schedule for entire program duration starting from TODAY
        // Use client-provided startDate (user's local timezone) with fallback to server date
        const startDateString = startDate || formatLocalDate(new Date());
        await generateWorkoutSchedule(
          newProgram.id,
          userId,
          createdProgramWorkouts,
          newProgram.durationWeeks || 8,
          startDateString,
          selectedDates // Pass selectedDates for new approach
        );

        console.log("[ONBOARDING] Program generation complete");

        res.json({ success: true, programGenerated: true });
      } catch (error) {
        console.error("Complete onboarding assessment error:", error);
        res
          .status(500)
          .json({ error: "Failed to complete onboarding assessment" });
      }
    }
  );

  // Complete onboarding after OIDC login - saves assessment and program data
  app.post("/api/auth/complete-onboarding", async (req: any, res: Response) => {
    try {
      const userId = req.user?.id;

      if (!userId) {
        return res.status(401).json({ error: "Unauthorized. Please log in." });
      }

      const {
        fitnessTest,
        weightsTest,
        experienceLevel,
        generatedProgram,
        startDate,
        ...profileData
      } = req.body;

      // Check if user already has existing programs or assessments
      const existingPrograms = await storage.getUserPrograms(userId);
      const existingAssessments = await storage.getUserFitnessAssessments(
        userId
      );
      const hasActiveProgram = existingPrograms.some((p) => p.isActive === 1);

      // If user has existing data, warn them before overwriting
      if (hasActiveProgram || existingAssessments.length > 0) {
        return res.status(200).json({
          existingData: true,
          hasPrograms: hasActiveProgram,
          hasAssessments: existingAssessments.length > 0,
        });
      }

      // Update user profile with onboarding data
      if (Object.keys(profileData).length > 0) {
        await storage.updateUser(userId, profileData);
      }

      const user = await storage.getUser(userId);
      if (!user) {
        return res
          .status(500)
          .json({ error: "Failed to retrieve user after profile update" });
      }

      // Save fitness assessment if provided (best effort - don't fail if this errors)
      let savedAssessmentId: string | undefined;
      if (fitnessTest || weightsTest) {
        try {
          const assessmentData = {
            userId,
            experienceLevel: experienceLevel || profileData.fitnessLevel,
            ...fitnessTest,
            ...weightsTest,
          };
          const savedAssessment = await storage.createFitnessAssessment(
            assessmentData
          );
          savedAssessmentId = savedAssessment.id;
        } catch (assessmentError) {
          console.error(
            "Failed to save fitness assessment during onboarding:",
            assessmentError
          );
          // Continue without assessment - program can still be created
        }
      }

      // Check if master exercise database has been populated
      const availableExercises = await storage.getAllExercises();
      if (availableExercises.length === 0) {
        console.error(
          "Master exercise database is empty. Admin must populate via /api/admin/populate-master-exercises"
        );
        return res.status(500).json({
          error: "Exercise database not initialized. Please contact support.",
        });
      }

      // Require pre-generated workout program
      if (!generatedProgram) {
        console.log("No pre-generated program provided in signup request");
        return res.status(400).json({
          error:
            "No workout program provided. Please generate a program before signing up.",
        });
      }

      // Save the pre-generated workout program - this MUST succeed
      console.log(
        "Saving pre-generated program provided in onboarding request"
      );
      const programData = generatedProgram;

      // Archive any existing active programs (fetch again in case they were just created)
      const programsToArchive = await storage.getUserPrograms(userId);
      for (const oldProgram of programsToArchive) {
        if (oldProgram.isActive === 1) {
          await storage.deleteIncompleteProgramSessions(oldProgram.id);
          await storage.updateWorkoutProgram(oldProgram.id, {
            isActive: 0,
            archivedDate: new Date(),
            archivedReason: "replaced",
          });
        }
      }

      // Create the workout program
      const program = await storage.createWorkoutProgram({
        userId,
        fitnessAssessmentId: savedAssessmentId, // Will be undefined if assessment save failed
        programType: programData.programType,
        weeklyStructure: programData.weeklyStructure,
        durationWeeks: programData.durationWeeks,
        intensityLevel: determineIntensityFromProgramType(
          programData.programType
        ),
        isActive: 1,
      });

      const scheduledDays = new Set<number>();
      const createdProgramWorkouts: ProgramWorkout[] = [];

      // Create all workout days
      for (const workout of programData.workouts) {
        scheduledDays.add(workout.dayOfWeek);

        const programWorkout = await storage.createProgramWorkout({
          programId: program.id,
          dayOfWeek: workout.dayOfWeek,
          workoutName: workout.workoutName,
          movementFocus: workout.movementFocus,
          workoutType: workout.workoutType,
        });
        createdProgramWorkouts.push(programWorkout);

        // Create exercises for this workout
        for (let i = 0; i < workout.exercises.length; i++) {
          const exercise = workout.exercises[i];
          const matchingExercise = availableExercises.find(
            (ex) =>
              ex.name.toLowerCase() === exercise.exerciseName.toLowerCase()
          );

          if (matchingExercise) {
            await storage.createProgramExercise({
              workoutId: programWorkout.id,
              exerciseId: matchingExercise.id,
              equipment: exercise.equipment || null,
              orderIndex: i,
              sets: exercise.sets,
              repsMin: exercise.repsMin,
              repsMax: exercise.repsMax,
              recommendedWeight: exercise.recommendedWeight,
              restSeconds: exercise.restSeconds,
              tempo: exercise.tempo || null,
              notes: exercise.notes,
              supersetGroup: exercise.supersetGroup || null,
              supersetOrder: exercise.supersetOrder || null,
            });
          } else {
            console.warn(
              `Exercise not found in database: ${exercise.exerciseName}`
            );
          }
        }
      }

      // Create rest days for any days not scheduled
      for (let dayOfWeek = 1; dayOfWeek <= 7; dayOfWeek++) {
        if (!scheduledDays.has(dayOfWeek)) {
          const restDay = await storage.createProgramWorkout({
            programId: program.id,
            dayOfWeek,
            workoutName: "Rest Day",
            movementFocus: [],
            workoutType: null,
          });
          createdProgramWorkouts.push(restDay);
        }
      }

      // Generate workout schedule for entire program duration
      // Use provided startDate from frontend, or fallback to server's current date
      const startDateString = startDate || formatLocalDate(new Date());
      await generateWorkoutSchedule(
        program.id,
        userId,
        createdProgramWorkouts,
        programData.durationWeeks,
        startDateString
      );

      console.log(
        `Successfully created program ${program.id} with ${createdProgramWorkouts.length} workouts for user ${userId}`
      );

      res.json(user);
    } catch (error) {
      console.error("Onboarding completion error:", error);
      res.status(500).json({ error: "Failed to complete onboarding" });
    }
  });

  // Force complete onboarding - bypasses existing data check (user confirmed replacement)
  app.post(
    "/api/auth/complete-onboarding-force",
    async (req: any, res: Response) => {
      try {
        const userId = req.user?.id;

        if (!userId) {
          return res
            .status(401)
            .json({ error: "Unauthorized. Please log in." });
        }

        const {
          fitnessTest,
          weightsTest,
          experienceLevel,
          generatedProgram,
          startDate,
          ...profileData
        } = req.body;

        // Update user profile with onboarding data
        if (Object.keys(profileData).length > 0) {
          await storage.updateUser(userId, profileData);
        }

        const user = await storage.getUser(userId);
        if (!user) {
          return res
            .status(500)
            .json({ error: "Failed to retrieve user after profile update" });
        }

        // Save fitness assessment if provided (best effort - don't fail if this errors)
        let savedAssessmentId: string | undefined;
        if (fitnessTest || weightsTest) {
          try {
            const assessmentData = {
              userId,
              experienceLevel: experienceLevel || profileData.fitnessLevel,
              ...fitnessTest,
              ...weightsTest,
            };
            const savedAssessment = await storage.createFitnessAssessment(
              assessmentData
            );
            savedAssessmentId = savedAssessment.id;
          } catch (assessmentError) {
            console.error(
              "Failed to save fitness assessment during onboarding:",
              assessmentError
            );
            // Continue without assessment - program can still be created
          }
        }

        // Check if master exercise database has been populated
        const availableExercises = await storage.getAllExercises();
        if (availableExercises.length === 0) {
          console.error(
            "Master exercise database is empty. Admin must populate via /api/admin/populate-master-exercises"
          );
          return res.status(500).json({
            error: "Exercise database not initialized. Please contact support.",
          });
        }

        // Require pre-generated workout program
        if (!generatedProgram) {
          console.log("No pre-generated program provided in signup request");
          return res.status(400).json({
            error:
              "No workout program provided. Please generate a program before signing up.",
          });
        }

        // Save the pre-generated workout program - this MUST succeed
        console.log(
          "Saving pre-generated program provided in onboarding request (force mode)"
        );
        const programData = generatedProgram;

        // Archive any existing active programs
        const programsToArchive = await storage.getUserPrograms(userId);
        for (const oldProgram of programsToArchive) {
          if (oldProgram.isActive === 1) {
            await storage.deleteIncompleteProgramSessions(oldProgram.id);
            await storage.updateWorkoutProgram(oldProgram.id, {
              isActive: 0,
              archivedDate: new Date(),
              archivedReason: "replaced",
            });
          }
        }

        // Create the workout program
        const program = await storage.createWorkoutProgram({
          userId,
          fitnessAssessmentId: savedAssessmentId,
          programType: programData.programType,
          weeklyStructure: programData.weeklyStructure,
          durationWeeks: programData.durationWeeks,
          intensityLevel: determineIntensityFromProgramType(
            programData.programType
          ),
          isActive: 1,
        });

        const scheduledDays = new Set<number>();
        const createdProgramWorkouts: ProgramWorkout[] = [];

        // Create all workout days
        for (const workout of programData.workouts) {
          scheduledDays.add(workout.dayOfWeek);

          const programWorkout = await storage.createProgramWorkout({
            programId: program.id,
            dayOfWeek: workout.dayOfWeek,
            workoutName: workout.workoutName,
            movementFocus: workout.movementFocus,
            workoutType: workout.workoutType,
          });
          createdProgramWorkouts.push(programWorkout);

          // Create exercises for this workout
          for (let i = 0; i < workout.exercises.length; i++) {
            const exercise = workout.exercises[i];
            const matchingExercise = availableExercises.find(
              (ex) =>
                ex.name.toLowerCase() === exercise.exerciseName.toLowerCase()
            );

            if (matchingExercise) {
              await storage.createProgramExercise({
                workoutId: programWorkout.id,
                exerciseId: matchingExercise.id,
                equipment: exercise.equipment || null,
                orderIndex: i,
                sets: exercise.sets,
                repsMin: exercise.repsMin,
                repsMax: exercise.repsMax,
                recommendedWeight: exercise.recommendedWeight,
                restSeconds: exercise.restSeconds,
                tempo: exercise.tempo || null,
                notes: exercise.notes,
                supersetGroup: exercise.supersetGroup || null,
                supersetOrder: exercise.supersetOrder || null,
              });
            } else {
              console.warn(
                `Exercise not found in database: ${exercise.exerciseName}`
              );
            }
          }
        }

        // Create rest days for any days not scheduled
        for (let dayOfWeek = 1; dayOfWeek <= 7; dayOfWeek++) {
          if (!scheduledDays.has(dayOfWeek)) {
            const restDay = await storage.createProgramWorkout({
              programId: program.id,
              dayOfWeek,
              workoutName: "Rest Day",
              movementFocus: [],
              workoutType: null,
            });
            createdProgramWorkouts.push(restDay);
          }
        }

        // Generate workout schedule for entire program duration
        // Use provided startDate from frontend, or fallback to server's current date
        const startDateString = startDate || formatLocalDate(new Date());
        await generateWorkoutSchedule(
          program.id,
          userId,
          createdProgramWorkouts,
          programData.durationWeeks,
          startDateString
        );

        console.log(
          `Successfully created program ${program.id} with ${createdProgramWorkouts.length} workouts for user ${userId} (force mode)`
        );

        res.json(user);
      } catch (error) {
        console.error("Onboarding completion error (force mode):", error);
        res.status(500).json({ error: "Failed to complete onboarding" });
      }
    }
  );

  app.put("/api/user/profile", async (req: any, res: Response) => {
    try {
      const userId = req.user?.id;
      if (!userId) {
        return res.status(401).json({ error: "Unauthorized" });
      }

      const updates = req.body;
      const user = await storage.getUser(userId);

      if (!user) {
        return res.status(404).json({ error: "User not found" });
      }

      if (
        updates.age !== undefined &&
        (updates.age < 18 || updates.age > 100)
      ) {
        return res
          .status(400)
          .json({ error: "Age must be between 18 and 100" });
      }

      delete updates.bmr;
      delete updates.targetCalories;

      const hasPhysicalStatChange =
        updates.height !== undefined ||
        updates.weight !== undefined ||
        updates.age !== undefined;
      const hasGoalChange = updates.nutritionGoal !== undefined;

      if (hasPhysicalStatChange || hasGoalChange) {
        const finalHeight =
          updates.height !== undefined ? updates.height : user.height;
        const finalWeight =
          updates.weight !== undefined ? updates.weight : user.weight;
        const finalAge =
          updates.age !== undefined
            ? updates.age
            : user.dateOfBirth
            ? calculateAge(user.dateOfBirth)
            : null;
        const finalGoal =
          updates.nutritionGoal !== undefined
            ? updates.nutritionGoal
            : user.nutritionGoal;

        if (finalHeight && finalWeight && finalAge) {
          const bmr = Math.round(
            10 * finalWeight + 6.25 * finalHeight - 5 * finalAge + 5
          );
          const targetCalories =
            finalGoal === "gain"
              ? bmr + 500
              : finalGoal === "lose"
              ? bmr - 500
              : bmr;

          updates.bmr = bmr;
          updates.targetCalories = targetCalories;
        }
      }

      const updatedUser = await storage.updateUser(userId, updates);

      if (!updatedUser) {
        return res.status(404).json({ error: "User not found" });
      }

      res.json(updatedUser);
    } catch (error) {
      res.status(500).json({ error: "Failed to update profile" });
    }
  });

  app.put("/api/user/unit-preference", async (req: any, res: Response) => {
    try {
      // Get user ID from Supabase session
      const userId = req.user?.id;

      if (!userId) {
        return res.status(401).json({ error: "Unauthorized. Please log in." });
      }

      const { unitPreference } = req.body;

      if (!unitPreference || !["imperial", "metric"].includes(unitPreference)) {
        return res.status(400).json({
          error: "Invalid unit preference. Must be 'imperial' or 'metric'",
        });
      }

      const updatedUser = await storage.updateUser(userId, {
        unitPreference,
      });

      if (!updatedUser) {
        return res.status(404).json({ error: "User not found" });
      }

      res.json(updatedUser);
    } catch (error) {
      console.error("Update unit preference error:", error);
      res.status(500).json({ error: "Failed to update unit preference" });
    }
  });

  // Fitness Assessment routes
  app.post("/api/fitness-assessments", async (req: any, res: Response) => {
    try {
      // Get user ID from Supabase session
      const userId = req.user?.id;

      if (!userId) {
        return res.status(401).json({ error: "Unauthorized. Please log in." });
      }

      console.log("Fitness assessment request. UserID:", userId);

      const validatedData = insertFitnessAssessmentSchema.parse({
        ...req.body,
        userId,
      });

      const assessment = await storage.createFitnessAssessment(validatedData);
      res.json(assessment);
    } catch (error) {
      console.error("Create assessment error:", error);
      res.status(500).json({ error: "Failed to create fitness assessment" });
    }
  });

  app.get("/api/fitness-assessments", async (req: any, res: Response) => {
    try {
      // Get user ID from Supabase session
      const userId = req.user?.id;

      if (!userId) {
        return res.status(401).json({ error: "Unauthorized. Please log in." });
      }

      const assessments = await storage.getUserFitnessAssessments(userId);
      res.json(assessments);
    } catch (error) {
      res.status(500).json({ error: "Failed to fetch assessments" });
    }
  });

  app.get(
    "/api/fitness-assessments/latest",
    async (req: any, res: Response) => {
      try {
        // Get user ID from Supabase session
        const userId = req.user?.id;

        if (!userId) {
          return res
            .status(401)
            .json({ error: "Unauthorized. Please log in." });
        }

        const assessment = await storage.getLatestFitnessAssessment(userId);
        res.json(assessment || null);
      } catch (error) {
        res.status(500).json({ error: "Failed to fetch latest assessment" });
      }
    }
  );

  app.patch(
    "/api/fitness-assessments/:id/override",
    async (req: any, res: Response) => {
      try {
        const userId = req.user?.id;

        if (!userId) {
          return res
            .status(401)
            .json({ error: "Unauthorized. Please log in." });
        }

        const assessmentId = req.params.id;
        const overrideData = req.body;

        // Verify the assessment belongs to the user
        const assessment = await storage.getFitnessAssessmentById(assessmentId);
        if (!assessment || assessment.userId !== userId) {
          return res.status(404).json({ error: "Assessment not found" });
        }

        // Update the assessment with override data
        const updatedAssessment = await storage.updateFitnessAssessmentOverride(
          assessmentId,
          overrideData
        );
        res.json(updatedAssessment);
      } catch (error) {
        console.error("Override assessment error:", error);
        res.status(500).json({ error: "Failed to update assessment override" });
      }
    }
  );

  // Exercise routes
  app.post("/api/exercises/seed", async (req: any, res: Response) => {
    try {
      const userId = req.user?.id;

      if (!userId) {
        return res.status(401).json({ error: "Unauthorized. Please log in." });
      }

      const existingExercises = await storage.getAllExercises();
      if (existingExercises.length > 0) {
        return res.json({
          count: existingExercises.length,
          exercises: existingExercises,
          message: "Exercises already seeded",
        });
      }

      const user = await storage.getUser(userId);
      if (!user) {
        return res.status(404).json({ error: "User not found" });
      }

      let equipmentList = user.equipment || [];

      if (!equipmentList.includes("bodyweight")) {
        equipmentList = ["bodyweight", ...equipmentList];
      }

      if (
        equipmentList.length === 0 ||
        (equipmentList.length === 1 && equipmentList[0] === "bodyweight")
      ) {
        equipmentList = ["bodyweight"];
      }

      console.log(
        `Generating exercises for ${
          equipmentList.length
        } equipment types: ${equipmentList.join(", ")}`
      );
      const generatedExercises = await generateComprehensiveExerciseLibrary(
        equipmentList
      );
      console.log(`Generated ${generatedExercises.length} exercises`);

      const exercises = await Promise.all(
        generatedExercises.map((ex) => storage.createExercise(ex))
      );

      res.json({ count: exercises.length, exercises });
    } catch (error) {
      console.error("Seed exercises error:", error);
      if (error instanceof Error && error.message.includes("API key")) {
        return res.status(500).json({
          error: "AI API configuration error. Please check OpenAI API key.",
        });
      }
      res.status(500).json({
        error: "Failed to seed exercises. Please try again or contact support.",
      });
    }
  });

  // Admin endpoint to populate master exercise database (ONE-TIME USE)
  app.post(
    "/api/admin/populate-master-exercises",
    async (req: Request, res: Response) => {
      try {
        console.log(
          "🔧 ADMIN: Starting master exercise database population..."
        );

        const equipmentTypes = [
          "bodyweight",
          "dumbbells",
          "barbell",
          "kettlebell",
          "resistance bands",
          "cable machine",
          "pull-up bar",
          "trx",
          "medicine ball",
          "box",
          "jump rope",
          "foam roller",
          "yoga mat",
        ];

        // Generate ALL exercises first before touching the database
        console.log(
          "  Generating all exercises (this may take 2-3 minutes)..."
        );
        const allGeneratedExercises: any[] = [];

        for (const equipment of equipmentTypes) {
          try {
            console.log(`    Generating for ${equipment}...`);
            const exercises = await generateExercisesForEquipment(equipment);
            allGeneratedExercises.push(...exercises);
            console.log(`      ✓ ${exercises.length} exercises generated`);

            // Small delay to avoid rate limits
            await new Promise((resolve) => setTimeout(resolve, 1000));
          } catch (error) {
            console.error(`      ✗ Failed for ${equipment}:`, error);
            throw new Error(
              `Exercise generation failed for ${equipment}: ${error}`
            );
          }
        }

        if (allGeneratedExercises.length === 0) {
          throw new Error("No exercises were generated");
        }

        console.log(
          `\n  ✓ Generation complete: ${allGeneratedExercises.length} exercises generated`
        );
        console.log("  Now replacing database contents...");

        // Only NOW clear and replace - all generation succeeded
        const existingExercises = await storage.getAllExercises();
        console.log(
          `  Clearing ${existingExercises.length} existing exercises...`
        );
        for (const ex of existingExercises) {
          await storage.deleteExercise(ex.id);
        }

        // Save all new exercises
        console.log(
          `  Saving ${allGeneratedExercises.length} new exercises...`
        );
        await Promise.all(
          allGeneratedExercises.map((ex) => storage.createExercise(ex))
        );

        console.log(
          `\n✅ Master database population complete: ${allGeneratedExercises.length} exercises saved`
        );

        res.json({
          success: true,
          count: allGeneratedExercises.length,
          message: `Successfully populated ${allGeneratedExercises.length} exercises across all equipment types`,
        });
      } catch (error) {
        console.error("❌ Master exercise population error:", error);
        if (error instanceof Error && error.message.includes("API key")) {
          return res.status(500).json({
            error: "AI API configuration error. Please check OpenAI API key.",
          });
        }
        res
          .status(500)
          .json({ error: `Failed to populate master exercises: ${error}` });
      }
    }
  );

  // Admin endpoint to cleanup duplicate workout sessions (for testing environment)
  app.post(
    "/api/admin/cleanup-duplicate-sessions",
    async (req: Request, res: Response) => {
      try {
        console.log("🔧 ADMIN: Starting duplicate session cleanup...");

        // Get all active (non-archived) sessions
        const allSessions = await db.query.workoutSessions.findMany({
          where: (sessions, { eq }) => eq(sessions.isArchived, 0),
          orderBy: (sessions, { desc }) => [desc(sessions.sessionDate)],
        });

        console.log(`  Found ${allSessions.length} total active sessions`);

        // Group sessions by userId + scheduledDate
        const sessionGroups = new Map<string, any[]>();

        for (const session of allSessions) {
          if (!session.scheduledDate) continue; // Skip sessions without scheduled dates

          const key = `${session.userId}|${session.scheduledDate}`;
          if (!sessionGroups.has(key)) {
            sessionGroups.set(key, []);
          }
          sessionGroups.get(key)!.push(session);
        }

        // Find duplicates (groups with more than one session)
        const duplicateGroups = Array.from(sessionGroups.entries()).filter(
          ([_, sessions]) => sessions.length > 1
        );

        console.log(
          `  Found ${duplicateGroups.length} dates with duplicate sessions`
        );

        let deletedCount = 0;

        // For each duplicate group, keep the most recent one, delete the rest
        for (const [key, sessions] of duplicateGroups) {
          // Sort by sessionDate (most recent first)
          sessions.sort(
            (a, b) =>
              new Date(b.sessionDate).getTime() -
              new Date(a.sessionDate).getTime()
          );

          const [toKeep, ...toDelete] = sessions;

          console.log(
            `  ${key}: Keeping session ${toKeep.id} (${toKeep.workoutName}), deleting ${toDelete.length} duplicates`
          );

          // Delete all but the first (most recent) session
          for (const session of toDelete) {
            await db
              .delete(workoutSessions)
              .where(eq(workoutSessions.id, session.id));
            deletedCount++;
          }
        }

        console.log(
          `✅ Cleanup complete: Deleted ${deletedCount} duplicate sessions`
        );

        res.json({
          success: true,
          duplicateGroups: duplicateGroups.length,
          deletedSessions: deletedCount,
          message: `Successfully removed ${deletedCount} duplicate sessions from ${duplicateGroups.length} dates`,
        });
      } catch (error) {
        console.error("❌ Duplicate session cleanup error:", error);
        res
          .status(500)
          .json({ error: `Failed to cleanup duplicate sessions: ${error}` });
      }
    }
  );

  // Admin endpoint to clear all user data (for fresh start with new system)
  // ⚠️ WARNING: This permanently deletes ALL user data
  // ✅ PRESERVES: Exercise database and equipment list (core app functionality)
  // 🔒 PROTECTED: Development mode only + authentication + confirmation key
  // 📝 USAGE: POST /api/admin/clear-all-user-data with body { "confirm": "DELETE_ALL_USER_DATA" }
  app.post(
    "/api/admin/clear-all-user-data",
    async (req: any, res: Response) => {
      try {
        // Security check 1: Only allow in development environment
        if (process.env.NODE_ENV !== "development") {
          return res.status(403).json({
            error: "Forbidden",
            message: "This endpoint is only available in development mode",
          });
        }

        // Security check 2: Require explicit confirmation to prevent accidental deletion
        const { confirm } = req.body;
        if (confirm !== "DELETE_ALL_USER_DATA") {
          return res.status(400).json({
            error: "Missing or invalid confirmation key",
            message:
              'To proceed, send request with body: { "confirm": "DELETE_ALL_USER_DATA" }',
          });
        }

        const userId = req.user?.claims?.sub;
        console.log(
          `🔧 ADMIN: User ${userId} initiated complete user data wipe`
        );
        console.log(
          "⚠️  This will delete ALL users, programs, sessions, and assessments"
        );
        console.log("✅ Preserving: Exercise database and equipment list");

        // Track what gets deleted
        const deletionStats = {
          workoutSets: 0,
          workoutSessions: 0,
          programExercises: 0,
          programWorkouts: 0,
          workoutPrograms: 0,
          fitnessAssessments: 0,
          users: 0,
        };

        // STEP 1: Delete workout_sets (child of workout_sessions)
        console.log("  [1/7] Deleting workout sets...");
        const sets = await db.select().from(workoutSets);
        deletionStats.workoutSets = sets.length;
        if (sets.length > 0) {
          await db.delete(workoutSets);
        }
        console.log(`    ✓ Deleted ${deletionStats.workoutSets} workout sets`);

        // STEP 2: Delete workout_sessions (child of users and program_workouts)
        console.log("  [2/7] Deleting workout sessions...");
        const sessions = await db.select().from(workoutSessions);
        deletionStats.workoutSessions = sessions.length;
        if (sessions.length > 0) {
          await db.delete(workoutSessions);
        }
        console.log(
          `    ✓ Deleted ${deletionStats.workoutSessions} workout sessions`
        );

        // STEP 3: Delete program_exercises (child of program_workouts)
        console.log("  [3/7] Deleting program exercises...");
        const programExs = await db.select().from(programExercises);
        deletionStats.programExercises = programExs.length;
        if (programExs.length > 0) {
          await db.delete(programExercises);
        }
        console.log(
          `    ✓ Deleted ${deletionStats.programExercises} program exercises`
        );

        // STEP 4: Delete program_workouts (child of workout_programs)
        console.log("  [4/7] Deleting program workouts...");
        const programWos = await db.select().from(programWorkouts);
        deletionStats.programWorkouts = programWos.length;
        if (programWos.length > 0) {
          await db.delete(programWorkouts);
        }
        console.log(
          `    ✓ Deleted ${deletionStats.programWorkouts} program workouts`
        );

        // STEP 5: Delete workout_programs (child of users)
        console.log("  [5/7] Deleting workout programs...");
        const programs = await db.select().from(workoutPrograms);
        deletionStats.workoutPrograms = programs.length;
        if (programs.length > 0) {
          await db.delete(workoutPrograms);
        }
        console.log(
          `    ✓ Deleted ${deletionStats.workoutPrograms} workout programs`
        );

        // STEP 6: Delete fitness_assessments (child of users)
        console.log("  [6/7] Deleting fitness assessments...");
        const assessments = await db.select().from(fitnessAssessments);
        deletionStats.fitnessAssessments = assessments.length;
        if (assessments.length > 0) {
          await db.delete(fitnessAssessments);
        }
        console.log(
          `    ✓ Deleted ${deletionStats.fitnessAssessments} fitness assessments`
        );

        // STEP 7: Delete users (parent table)
        console.log("  [7/7] Deleting users...");
        const allUsers = await db.select().from(users);
        deletionStats.users = allUsers.length;
        if (allUsers.length > 0) {
          await db.delete(users);
        }
        console.log(`    ✓ Deleted ${deletionStats.users} users`);

        // Verify core data is preserved
        const exerciseCount = await db.select().from(exercises);
        const equipmentCount = await db.select().from(equipment);

        console.log("\n✅ User data wipe complete!");
        console.log(
          `✅ Preserved: ${exerciseCount.length} exercises, ${equipmentCount.length} equipment types`
        );
        console.log("📊 Deletion Summary:");
        console.log(`   - Users: ${deletionStats.users}`);
        console.log(`   - Programs: ${deletionStats.workoutPrograms}`);
        console.log(`   - Sessions: ${deletionStats.workoutSessions}`);
        console.log(`   - Sets: ${deletionStats.workoutSets}`);
        console.log(`   - Assessments: ${deletionStats.fitnessAssessments}`);
        console.log(
          `   - Total deleted: ${Object.values(deletionStats).reduce(
            (a, b) => a + b,
            0
          )} records`
        );

        res.json({
          success: true,
          deleted: deletionStats,
          preserved: {
            exercises: exerciseCount.length,
            equipment: equipmentCount.length,
          },
          message:
            "All user data successfully deleted. Exercise database and equipment preserved.",
        });
      } catch (error) {
        console.error("❌ User data wipe error:", error);
        res.status(500).json({ error: `Failed to clear user data: ${error}` });
      }
    }
  );

  app.get("/api/exercises", async (req: Request, res: Response) => {
    try {
      const exercises = await storage.getAllExercises();
      res.json(exercises);
    } catch (error) {
      res.status(500).json({ error: "Failed to fetch exercises" });
    }
  });

  app.get(
    "/api/exercises/by-equipment",
    async (req: Request, res: Response) => {
      try {
        const equipment = req.query.equipment as string;
        const equipmentArray = equipment ? equipment.split(",") : [];
        const exercises = await storage.getExercisesByEquipment(equipmentArray);
        res.json(exercises);
      } catch (error) {
        res.status(500).json({ error: "Failed to fetch exercises" });
      }
    }
  );

  // Get all equipment from reference table (auto-populated from exercises database)
  app.get("/api/equipment", async (req: Request, res: Response) => {
    try {
      const allEquipment = await db
        .select()
        .from(equipment)
        .orderBy(equipment.displayOrder);
      res.json(allEquipment);
    } catch (error) {
      console.error("Error fetching equipment:", error);
      res.status(500).json({ error: "Failed to fetch equipment" });
    }
  });

  // Helper function to estimate recommended weight based on bodyweight test
  function estimateWeightFromBodyweightTest(
    exerciseEquipment: string[],
    movementPattern: string,
    assessment: FitnessAssessment
  ): number | undefined {
    // Only estimate for exercises that require weight
    const needsWeight = exerciseEquipment.some((eq) =>
      [
        "dumbbells",
        "barbell",
        "kettlebell",
        "medicine ball",
        "resistance bands",
      ].includes(eq.toLowerCase())
    );

    if (!needsWeight) {
      return undefined;
    }

    const pushups = assessment.pushups || 0;
    const pullups = assessment.pullups || 0;
    const squats = assessment.squats || 0;

    // Categorize by movement pattern
    const isPressing = ["horizontal_push", "vertical_push", "press"].some((p) =>
      movementPattern.toLowerCase().includes(p)
    );
    const isPulling = ["horizontal_pull", "vertical_pull", "pull", "row"].some(
      (p) => movementPattern.toLowerCase().includes(p)
    );
    const isLowerBody = ["squat", "lunge", "hinge", "leg"].some((p) =>
      movementPattern.toLowerCase().includes(p)
    );

    // Estimate weights for dumbbells (per hand) in lbs
    if (isPressing && pushups > 0) {
      if (pushups < 15) return 17.5; // 15-20 lbs average
      if (pushups < 30) return 25; // 20-30 lbs average
      return 35; // 30-40 lbs average
    }

    if (isPulling && pullups > 0) {
      if (pullups < 5) return 17.5; // 15-20 lbs average
      if (pullups < 10) return 25; // 20-30 lbs average
      return 35; // 30-40 lbs average
    }

    if (isLowerBody && squats > 0) {
      if (squats < 25) return 17.5; // 15-20 lbs average
      if (squats < 50) return 30; // 25-35 lbs average
      return 42.5; // 35-50 lbs average
    }

    // Default conservative estimate if we can't categorize
    return 20;
  }

  // Workout Program routes
  app.post("/api/programs/generate", async (req: any, res: Response) => {
    try {
      const userId = req.user?.id;

      if (!userId) {
        return res.status(401).json({ error: "Unauthorized. Please log in." });
      }

      const { startDate } = req.body;
      const user = await storage.getUser(userId);
      if (!user) {
        return res.status(404).json({ error: "User not found" });
      }

      // Validate days per week (only 3, 4, or 5 days supported for proper week-level programming)
      if (user.daysPerWeek && ![3, 4, 5].includes(user.daysPerWeek)) {
        return res.status(400).json({
          error:
            "Invalid daysPerWeek. Only 3, 4, or 5 days per week are supported.",
        });
      }

      let latestAssessment = await storage.getCompleteFitnessProfile(userId);

      // If no assessment exists (user skipped test), create conservative defaults based on experience level
      if (!latestAssessment) {
        console.log(
          "[PROGRAM] No fitness assessment found. Using conservative defaults based on experience level:",
          user.fitnessLevel || "beginner"
        );

        // Create a conservative default assessment based on user's experience level
        const experienceLevel = user.fitnessLevel || "beginner";
        const conservativeDefaults: any = {
          userId,
          experienceLevel,
          testDate: new Date(),
        };

        // Set conservative bodyweight test defaults based on experience level
        if (experienceLevel === "advanced") {
          conservativeDefaults.pushups = 15;
          conservativeDefaults.pullups = 5;
          conservativeDefaults.squats = 30;
          conservativeDefaults.mileTime = 9;
        } else if (experienceLevel === "intermediate") {
          conservativeDefaults.pushups = 10;
          conservativeDefaults.pullups = 3;
          conservativeDefaults.squats = 20;
          conservativeDefaults.mileTime = 11;
        } else {
          conservativeDefaults.pushups = 5;
          conservativeDefaults.pullups = 0;
          conservativeDefaults.squats = 10;
          conservativeDefaults.mileTime = 15;
        }

        latestAssessment = conservativeDefaults;
      }

      const availableExercises = await storage.getAllExercises();
      if (availableExercises.length === 0) {
        console.error(
          "Master exercise database is empty. Admin must populate via /api/admin/populate-master-exercises"
        );
        return res.status(500).json({
          error: "Exercise database not initialized. Please contact support.",
        });
      }

      console.log("Generating program with complete fitness profile:", {
        hasPushups: !!latestAssessment.pushups,
        hasPullups: !!latestAssessment.pullups,
        hasBenchPress1RM: !!latestAssessment.benchPress1rm,
        hasSquat1RM: !!latestAssessment.squat1rm,
        nutritionGoal: user.nutritionGoal,
      });

      // Calculate selectedDates from user.selectedDates if available (NEW approach)
      // This provides specific YYYY-MM-DD dates for the next N workouts
      let selectedDates: string[] | undefined;
      if (user.selectedDates && user.selectedDates.length > 0) {
        selectedDates = user.selectedDates;
        console.log(
          `[PROGRAM] Using selectedDates from user profile: ${selectedDates.join(
            ", "
          )}`
        );
      } else {
        console.log(
          `[PROGRAM] No selectedDates in user profile, using legacy selectedDays approach`
        );
      }

      console.log(
        "[TEMPLATE] Starting program generation with nutrition goal:",
        user.nutritionGoal
      );
      const generatedProgram = await generateWorkoutProgram({
        user,
        latestAssessment,
        availableExercises,
        selectedDates, // Pass selectedDates to new approach
      });
      console.log("[TEMPLATE] Program generation completed successfully");

      const existingPrograms = await storage.getUserPrograms(userId);
      for (const oldProgram of existingPrograms) {
        if (oldProgram.isActive === 1) {
          // Delete incomplete workout sessions from old program before archiving
          await storage.deleteIncompleteProgramSessions(oldProgram.id);

          await storage.updateWorkoutProgram(oldProgram.id, {
            isActive: 0,
            archivedDate: new Date(),
            archivedReason: "replaced",
          });
        }
      }

      const program = await storage.createWorkoutProgram({
        userId,
        fitnessAssessmentId: latestAssessment.id,
        programType: generatedProgram.programType,
        weeklyStructure: generatedProgram.weeklyStructure,
        durationWeeks: generatedProgram.durationWeeks,
        intensityLevel: determineIntensityFromProgramType(
          generatedProgram.programType
        ),
        isActive: 1,
      });

      const scheduledDays = new Set<number>();
      const createdProgramWorkouts: ProgramWorkout[] = [];

      for (const workout of generatedProgram.workouts) {
        // Track dayOfWeek for legacy rest day creation (if present)
        if (workout.dayOfWeek) {
          scheduledDays.add(workout.dayOfWeek);
        }

        const programWorkout = await storage.createProgramWorkout({
          programId: program.id,
          dayOfWeek: workout.dayOfWeek, // LEGACY: may be undefined in new mode
          workoutIndex: workout.workoutIndex, // NEW: sequential index (1, 2, 3, ...)
          workoutName: workout.workoutName,
          movementFocus: workout.movementFocus,
          workoutType: workout.workoutType,
        });
        createdProgramWorkouts.push(programWorkout);

        for (let i = 0; i < workout.exercises.length; i++) {
          const exercise = workout.exercises[i];
          const matchingExercise = availableExercises.find(
            (ex) =>
              ex.name.toLowerCase() === exercise.exerciseName.toLowerCase()
          );

          if (matchingExercise) {
            // Use AI-provided weight, or fallback to estimation if not provided
            let recommendedWeight = exercise.recommendedWeight;
            if (!recommendedWeight && !exercise.isWarmup) {
              recommendedWeight = estimateWeightFromBodyweightTest(
                matchingExercise.equipment || [],
                matchingExercise.movementPattern,
                latestAssessment
              );
            }

            await storage.createProgramExercise({
              workoutId: programWorkout.id,
              exerciseId: matchingExercise.id,
              orderIndex: i,
              sets: exercise.sets,
              repsMin: exercise.repsMin,
              repsMax: exercise.repsMax,
              recommendedWeight,
              durationSeconds: exercise.durationSeconds,
              workSeconds: exercise.workSeconds,
              restSeconds: exercise.restSeconds,
              tempo: exercise.tempo || null,
              targetRPE: exercise.targetRPE,
              targetRIR: exercise.targetRIR,
              notes: exercise.notes,
              supersetGroup: exercise.supersetGroup || null,
              supersetOrder: exercise.supersetOrder || null,
            });
          }
        }
      }

      for (let dayOfWeek = 1; dayOfWeek <= 7; dayOfWeek++) {
        if (!scheduledDays.has(dayOfWeek)) {
          const restDay = await storage.createProgramWorkout({
            programId: program.id,
            dayOfWeek,
            workoutName: "Rest Day",
            movementFocus: [],
            workoutType: null,
          });
          createdProgramWorkouts.push(restDay);
        }
      }

      // Clean up sessions from TODAY onwards only (never touch historical sessions)
      // Always use server's current date for cleanup, regardless of requested program start date
      const todayString = formatLocalDate(new Date());
      const { archived, deleted } =
        await storage.cleanupSessionsForRegeneration(userId, todayString);
      console.log(
        `[GENERATE] Archived ${archived} completed sessions, deleted ${deleted} incomplete sessions from ${todayString} onwards`
      );

      // Generate workout schedule starting from client-requested date
      const startDateString = startDate || todayString;
      await generateWorkoutSchedule(
        program.id,
        userId,
        createdProgramWorkouts,
        generatedProgram.durationWeeks,
        startDateString,
        selectedDates // Pass selectedDates for new approach
      );

      // Remove any duplicate sessions that may have been created
      const duplicatesRemoved = await storage.removeDuplicateSessions(userId);
      if (duplicatesRemoved > 0) {
        console.log(
          `[GENERATE] Removed ${duplicatesRemoved} duplicate session(s) after schedule generation`
        );
      }

      res.json({ program, generatedProgram });
    } catch (error) {
      console.error("Generate program error:", error);
      res.status(500).json({ error: "Failed to generate workout program" });
    }
  });

  // Regenerate program endpoint (alias to generate for Settings page)
  app.post("/api/programs/regenerate", async (req: any, res: Response) => {
    try {
      const userId = req.user?.id;

      if (!userId) {
        return res.status(401).json({ error: "Unauthorized. Please log in." });
      }

      const { startDate, selectedDates } = req.body;
      console.log(
        "[REGENERATE] Received request with selectedDates:",
        selectedDates,
        "length:",
        selectedDates?.length
      );
      const user = await storage.getUser(userId);
      if (!user) {
        return res.status(404).json({ error: "User not found" });
      }

      let latestAssessment = await storage.getCompleteFitnessProfile(userId);

      // If no assessment exists (user skipped test), create conservative defaults based on experience level
      if (!latestAssessment) {
        console.log(
          "[PROGRAM] No fitness assessment found. Using conservative defaults based on experience level:",
          user.fitnessLevel || "beginner"
        );

        // Create a conservative default assessment based on user's experience level
        const experienceLevel = user.fitnessLevel || "beginner";
        const conservativeDefaults: any = {
          userId,
          experienceLevel,
          testDate: new Date(),
        };

        // Set conservative bodyweight test defaults based on experience level
        if (experienceLevel === "advanced") {
          conservativeDefaults.pushups = 15;
          conservativeDefaults.pullups = 5;
          conservativeDefaults.squats = 30;
          conservativeDefaults.mileTime = 9;
        } else if (experienceLevel === "intermediate") {
          conservativeDefaults.pushups = 10;
          conservativeDefaults.pullups = 3;
          conservativeDefaults.squats = 20;
          conservativeDefaults.mileTime = 11;
        } else {
          conservativeDefaults.pushups = 5;
          conservativeDefaults.pullups = 0;
          conservativeDefaults.squats = 10;
          conservativeDefaults.mileTime = 15;
        }

        latestAssessment = conservativeDefaults;
      }

      const availableExercises = await storage.getAllExercises();
      if (availableExercises.length === 0) {
        console.error(
          "Master exercise database is empty. Admin must populate via /api/admin/populate-master-exercises"
        );
        return res.status(500).json({
          error: "Exercise database not initialized. Please contact support.",
        });
      }

      console.log("Regenerating program with complete fitness profile:", {
        hasPushups: !!latestAssessment.pushups,
        hasPullups: !!latestAssessment.pullups,
        hasBenchPress1RM: !!latestAssessment.benchPress1rm,
        hasSquat1RM: !!latestAssessment.squat1rm,
        nutritionGoal: user.nutritionGoal,
      });

      console.log(
        "[TEMPLATE] Starting program regeneration with nutrition goal:",
        user.nutritionGoal
      );
      const generatedProgram = await generateWorkoutProgram({
        user,
        latestAssessment,
        availableExercises,
        selectedDates, // Pass selectedDates for date-based scheduling
      });
      console.log("[TEMPLATE] Program regeneration completed successfully");

      const existingPrograms = await storage.getUserPrograms(userId);
      for (const oldProgram of existingPrograms) {
        if (oldProgram.isActive === 1) {
          await storage.updateWorkoutProgram(oldProgram.id, {
            isActive: 0,
            archivedDate: new Date(),
            archivedReason: "replaced",
          });
        }
      }

      const program = await storage.createWorkoutProgram({
        userId,
        fitnessAssessmentId: latestAssessment.id,
        programType: generatedProgram.programType,
        weeklyStructure: generatedProgram.weeklyStructure,
        durationWeeks: generatedProgram.durationWeeks,
        intensityLevel: determineIntensityFromProgramType(
          generatedProgram.programType
        ),
        isActive: 1,
      });

      const scheduledDays = new Set<number>();
      const createdProgramWorkouts: ProgramWorkout[] = [];

      for (const workout of generatedProgram.workouts) {
        // Track dayOfWeek for legacy rest day creation (if present)
        if (workout.dayOfWeek) {
          scheduledDays.add(workout.dayOfWeek);
        }

        const programWorkout = await storage.createProgramWorkout({
          programId: program.id,
          dayOfWeek: workout.dayOfWeek, // LEGACY: may be undefined in new mode
          workoutIndex: workout.workoutIndex, // NEW: sequential index (1, 2, 3, ...)
          workoutName: workout.workoutName,
          movementFocus: workout.movementFocus,
          workoutType: workout.workoutType,
        });
        createdProgramWorkouts.push(programWorkout);

        for (let i = 0; i < workout.exercises.length; i++) {
          const exercise = workout.exercises[i];
          const matchingExercise = availableExercises.find(
            (ex) =>
              ex.name.toLowerCase() === exercise.exerciseName.toLowerCase()
          );

          if (matchingExercise) {
            // Use AI-provided weight, or fallback to estimation if not provided
            let recommendedWeight = exercise.recommendedWeight;
            if (!recommendedWeight && !exercise.isWarmup) {
              recommendedWeight = estimateWeightFromBodyweightTest(
                matchingExercise.equipment || [],
                matchingExercise.movementPattern,
                latestAssessment
              );
            }

            await storage.createProgramExercise({
              workoutId: programWorkout.id,
              exerciseId: matchingExercise.id,
              orderIndex: i,
              sets: exercise.sets,
              repsMin: exercise.repsMin,
              repsMax: exercise.repsMax,
              recommendedWeight,
              durationSeconds: exercise.durationSeconds,
              workSeconds: exercise.workSeconds,
              restSeconds: exercise.restSeconds,
              tempo: exercise.tempo || null,
              targetRPE: exercise.targetRPE,
              targetRIR: exercise.targetRIR,
              notes: exercise.notes,
              supersetGroup: exercise.supersetGroup || null,
              supersetOrder: exercise.supersetOrder || null,
            });
          }
        }
      }

      for (let dayOfWeek = 1; dayOfWeek <= 7; dayOfWeek++) {
        if (!scheduledDays.has(dayOfWeek)) {
          const restDay = await storage.createProgramWorkout({
            programId: program.id,
            dayOfWeek,
            workoutName: "Rest Day",
            movementFocus: [],
            workoutType: null,
          });
          createdProgramWorkouts.push(restDay);
        }
      }

      // Save selectedDates to user profile if provided (for new 7-day cycle system)
      if (
        selectedDates &&
        Array.isArray(selectedDates) &&
        selectedDates.length > 0
      ) {
        await storage.updateUser(userId, { selectedDates });
        console.log(
          `[REGENERATE] Saved selectedDates for new 7-day cycle:`,
          selectedDates
        );
      }

      // Clean up sessions from TODAY onwards only (never touch historical sessions)
      // Always use server's current date for cleanup, regardless of requested program start date
      const todayString = formatLocalDate(new Date());
      const { archived, deleted } =
        await storage.cleanupSessionsForRegeneration(userId, todayString);
      console.log(
        `[REGENERATE] Archived ${archived} completed sessions, deleted ${deleted} incomplete sessions from ${todayString} onwards`
      );

      // Generate workout schedule starting from client-requested date
      const startDateString = startDate || todayString;
      await generateWorkoutSchedule(
        program.id,
        userId,
        createdProgramWorkouts,
        generatedProgram.durationWeeks,
        startDateString,
        selectedDates // Pass selectedDates for new approach
      );

      // Remove any duplicate sessions that may have been created
      const duplicatesRemoved = await storage.removeDuplicateSessions(userId);
      if (duplicatesRemoved > 0) {
        console.log(
          `[REGENERATE] Removed ${duplicatesRemoved} duplicate session(s) after schedule generation`
        );
      }

      res.json({ program, generatedProgram });
    } catch (error) {
      console.error("Regenerate program error:", error);
      res.status(500).json({ error: "Failed to regenerate workout program" });
    }
  });

  app.post("/api/programs/preview", async (req: Request, res: Response) => {
    try {
      const {
        experienceLevel,
        fitnessTest,
        weightsTest,
        nutritionGoal,
        equipment,
        workoutDuration,
        daysPerWeek,
        unitPreference,
        height,
        weight,
        dateOfBirth,
      } = req.body;

      if (!equipment || !Array.isArray(equipment)) {
        return res.status(400).json({ error: "Equipment must be an array" });
      }

      // Validate days per week (only 3, 4, or 5 days supported for proper week-level programming)
      if (daysPerWeek && ![3, 4, 5].includes(daysPerWeek)) {
        return res.status(400).json({
          error:
            "Invalid daysPerWeek. Only 3, 4, or 5 days per week are supported.",
        });
      }

      // If no equipment selected, default to bodyweight
      const finalEquipment =
        equipment.length === 0 ? ["bodyweight"] : equipment;

      const tempUser = {
        id: "temp-preview-user",
        username: "preview",
        equipment: finalEquipment,
        workoutDuration: workoutDuration || 60,
        daysPerWeek: daysPerWeek || 3,
        nutritionGoal: nutritionGoal || "maintain",
        unitPreference: unitPreference || "imperial",
        fitnessLevel: experienceLevel || "beginner",
        weight: weight,
        height: height,
        dateOfBirth: dateOfBirth ? new Date(dateOfBirth) : undefined,
      };

      const tempAssessment = {
        id: "temp-preview-assessment",
        userId: "temp-preview-user",
        experienceLevel: experienceLevel || "beginner",
        ...fitnessTest,
        ...weightsTest,
        createdAt: new Date(),
      };

      const availableExercises = await storage.getAllExercises();
      if (availableExercises.length === 0) {
        console.error(
          "Master exercise database is empty. Admin must populate via /api/admin/populate-master-exercises"
        );
        return res.status(500).json({
          error: "Exercise database not initialized. Please try again later.",
        });
      }

      const generatedProgram = await generateWorkoutProgram({
        user: tempUser as any,
        latestAssessment: tempAssessment as any,
        availableExercises,
      });

      const workoutsWithExercises = generatedProgram.workouts.map((workout) => {
        const exercisesWithDetails = workout.exercises.map((ex) => {
          const matchingExercise = availableExercises.find(
            (exercise) =>
              exercise.name.toLowerCase() === ex.exerciseName.toLowerCase()
          );

          return {
            ...ex,
            exercise: matchingExercise || {
              id: "unknown",
              name: ex.exerciseName,
              description: "",
              movementPattern: "unknown",
              equipment: [],
              difficulty: "beginner",
              primaryMuscles: [],
              secondaryMuscles: [],
              exerciseType: "main",
              liftType: "compound",
              isCorrective: 0,
              formTips: [],
            },
          };
        });

        return { ...workout, exercises: exercisesWithDetails };
      });

      const enrichedProgram = {
        ...generatedProgram,
        workouts: workoutsWithExercises,
      };

      res.json(enrichedProgram);
    } catch (error) {
      console.error("Generate preview program error:", error);
      res
        .status(500)
        .json({ error: "Failed to generate workout program preview" });
    }
  });

  app.get("/api/home-data", async (req: any, res: Response) => {
    try {
      const userId = req.user?.id;
      if (!userId) {
        return res.status(401).json({ error: "Unauthorized" });
      }

      // Remove any duplicate sessions before loading data (safety net)
      const duplicatesRemoved = await storage.removeDuplicateSessions(userId);
      if (duplicatesRemoved > 0) {
        console.log(
          `[HOME-DATA] Removed ${duplicatesRemoved} duplicate session(s) during home data load`
        );
      }

      // Fetch all home page data in parallel for optimal performance
      const [user, activeProgram, sessions, fitnessAssessments] =
        await Promise.all([
          storage.getUser(userId),
          storage.getUserActiveProgram(userId),
          storage.getUserSessions(userId),
          storage.getUserFitnessAssessments(userId),
        ]);

      res.json({
        user: user || null,
        activeProgram: activeProgram || null,
        sessions: sessions || [],
        fitnessAssessments: fitnessAssessments || [],
      });
    } catch (error) {
      console.error("Home data fetch error:", error);
      res.status(500).json({ error: "Failed to fetch home page data" });
    }
  });

  app.get("/api/programs/active", async (req: any, res: Response) => {
    try {
      // Get user ID from Supabase session
      const userId = req.user?.id;

      if (!userId) {
        return res.status(401).json({ error: "Unauthorized. Please log in." });
      }

      const program = await storage.getUserActiveProgram(userId);
      res.json(program || null);
    } catch (error) {
      res.status(500).json({ error: "Failed to fetch active program" });
    }
  });

  // ==========================================
  // ENDPOINT: Check 7-Day Cycle Completion
  // ==========================================
  // Detects when all workouts in the current 7-day cycle are complete
  // Used to trigger cycle completion prompt with options to repeat or create new program
  //
  // LOGIC:
  // 1. Get user's active program
  // 2. Find all non-archived workout sessions for that program
  // 3. Check if ALL are completed (handles rescheduled workouts properly)
  // 4. Return shouldPrompt: true if cycle is complete
  //
  // RESPONSE:
  // {
  //   shouldPrompt: boolean,
  //   cycleNumber: number,
  //   completedWorkouts: number,
  //   totalCycleWorkouts: number,
  //   selectedDates: string[]
  // }
  app.get("/api/cycles/completion-check", async (req: any, res: Response) => {
    try {
      // Get user ID from Supabase session
      const userId = req.user?.id;

      if (!userId) {
        return res.status(401).json({ error: "Unauthorized. Please log in." });
      }

      // Get user data
      const user = await storage.getUser(userId);
      if (!user) {
        return res.json({ shouldPrompt: false, reason: "no_user" });
      }

      // Get active program
      const activeProgram = await storage.getUserActiveProgram(userId);
      if (!activeProgram) {
        return res.json({ shouldPrompt: false, reason: "no_active_program" });
      }

      // Get all non-archived sessions
      const allSessions = await storage.getUserSessions(userId);

      // Get all non-archived workout sessions from current program
      // This includes rescheduled workouts that may not match selectedDates
      const currentCycleWorkouts = allSessions.filter(
        (s) => s.sessionType === "workout" && s.isArchived === 0
      );

      // Count completed workout sessions (only fully completed, not ended early)
      const completedWorkouts = currentCycleWorkouts.filter(
        (s) => s.status === "complete"
      );

      // Cycle is complete when ALL workout sessions are completed
      const isCycleComplete =
        currentCycleWorkouts.length > 0 &&
        completedWorkouts.length === currentCycleWorkouts.length;

      res.json({
        shouldPrompt: isCycleComplete,
        cycleNumber: user.cycleNumber || 1,
        completedWorkouts: completedWorkouts.length,
        totalCycleWorkouts: currentCycleWorkouts.length,
        selectedDates: user.selectedDates,
        reason: isCycleComplete ? "cycle_complete" : "not_yet",
      });
    } catch (error) {
      console.error("Cycle completion check error:", error);
      res.status(500).json({ error: "Failed to check cycle completion" });
    }
  });

  app.get("/api/programs/archived", async (req: any, res: Response) => {
    try {
      // Get user ID from Supabase session
      const userId = req.user?.id;

      if (!userId) {
        return res.status(401).json({ error: "Unauthorized. Please log in." });
      }

      const allPrograms = await storage.getUserPrograms(userId);
      const archivedPrograms = allPrograms.filter(
        (p) => p.isActive === 0 && p.archivedDate !== null
      );
      res.json(archivedPrograms);
    } catch (error) {
      res.status(500).json({ error: "Failed to fetch archived programs" });
    }
  });

  app.get(
    "/api/program-workouts/:programId",
    async (req: any, res: Response) => {
      try {
        // Get user ID from Supabase session
        const userId = req.user?.id;

        if (!userId) {
          return res
            .status(401)
            .json({ error: "Unauthorized. Please log in." });
        }

        const program = await storage.getWorkoutProgram(req.params.programId);
        if (!program) {
          return res.status(404).json({ error: "Program not found" });
        }

        if (program.userId !== userId) {
          return res
            .status(403)
            .json({ error: "Not authorized to access this program" });
        }

        const workouts = await storage.getProgramWorkouts(req.params.programId);
        res.json(workouts);
      } catch (error) {
        console.error("Fetch program workouts error:", error);
        res.status(500).json({ error: "Failed to fetch program workouts" });
      }
    }
  );

  app.get("/api/programs/:programId", async (req: any, res: Response) => {
    try {
      // Get user ID from Supabase session
      const userId = req.user?.id;

      if (!userId) {
        return res.status(401).json({ error: "Unauthorized. Please log in." });
      }

      const program = await storage.getWorkoutProgram(req.params.programId);
      if (!program) {
        return res.status(404).json({ error: "Program not found" });
      }

      if (program.userId !== userId) {
        return res
          .status(403)
          .json({ error: "Not authorized to access this program" });
      }

      const workouts = await storage.getProgramWorkouts(program.id);
      const workoutsWithExercises = await Promise.all(
        workouts.map(async (workout) => {
          const exercises = await storage.getWorkoutExercises(workout.id);
          const exercisesWithDetails = await Promise.all(
            exercises.map(async (ex) => {
              const exercise = await storage.getExercise(ex.exerciseId);
              return { ...ex, exercise };
            })
          );
          return { ...workout, exercises: exercisesWithDetails };
        })
      );

      res.json({ ...program, workouts: workoutsWithExercises });
    } catch (error) {
      console.error("Fetch program error:", error);
      res.status(500).json({ error: "Failed to fetch program" });
    }
  });

  app.patch(
    "/api/programs/exercises/:exerciseId/update-weight",
    async (req: any, res: Response) => {
      try {
        // Get user ID from Supabase session
        const userId = req.user?.id;

        if (!userId) {
          return res
            .status(401)
            .json({ error: "Unauthorized. Please log in." });
        }

        const { recommendedWeight, repsMin, repsMax } = req.body;

        const exercise = await storage.getProgramExercise(
          req.params.exerciseId
        );
        if (!exercise) {
          return res.status(404).json({ error: "Exercise not found" });
        }

        // Verify ownership: exercise -> workout -> program -> userId
        const workout = await storage.getProgramWorkout(exercise.workoutId);
        if (!workout) {
          return res.status(404).json({ error: "Workout not found" });
        }

        const program = await storage.getWorkoutProgram(workout.programId);
        if (!program || program.userId !== userId) {
          return res
            .status(403)
            .json({ error: "Not authorized to update this exercise" });
        }

        const updates: Partial<any> = {};
        if (recommendedWeight !== undefined) {
          updates.recommendedWeight = parseFloat(recommendedWeight);
        }
        if (repsMin !== undefined) {
          updates.repsMin = parseInt(repsMin);
        }
        if (repsMax !== undefined) {
          updates.repsMax = parseInt(repsMax);
        }

        const updatedExercise = await storage.updateProgramExercise(
          req.params.exerciseId,
          updates
        );

        res.json(updatedExercise);
      } catch (error) {
        console.error("Update exercise error:", error);
        res.status(500).json({ error: "Failed to update exercise" });
      }
    }
  );

  app.patch(
    "/api/programs/exercises/:exerciseId/swap",
    async (req: any, res: Response) => {
      try {
        const userId = req.user?.id;

        if (!userId) {
          return res
            .status(401)
            .json({ error: "Unauthorized. Please log in." });
        }

        const { newExerciseId, equipment } = req.body;

        if (!newExerciseId) {
          return res.status(400).json({ error: "New exercise ID is required" });
        }

        const programExercise = await storage.getProgramExercise(
          req.params.exerciseId
        );
        if (!programExercise) {
          return res.status(404).json({ error: "Program exercise not found" });
        }

        // Verify ownership: exercise -> workout -> program -> userId
        const workout = await storage.getProgramWorkout(
          programExercise.workoutId
        );
        if (!workout) {
          return res.status(404).json({ error: "Workout not found" });
        }

        const program = await storage.getWorkoutProgram(workout.programId);
        if (!program || program.userId !== userId) {
          return res
            .status(403)
            .json({ error: "Not authorized to swap this exercise" });
        }

        const newExercise = await storage.getExercise(newExerciseId);
        if (!newExercise) {
          return res.status(404).json({ error: "New exercise not found" });
        }

        const updates: any = {
          exerciseId: newExerciseId,
          equipment: equipment || null, // Always update equipment field, clear if not provided
        };

        const updatedExercise = await storage.updateProgramExercise(
          req.params.exerciseId,
          updates
        );

        res.json(updatedExercise);
      } catch (error) {
        console.error("Swap exercise error:", error);
        res.status(500).json({ error: "Failed to swap exercise" });
      }
    }
  );

  // Workout Session routes
  app.post("/api/workout-sessions", async (req: any, res: Response) => {
    try {
      const userId = req.user?.id;

      if (!userId) {
        return res.status(401).json({ error: "Unauthorized. Please log in." });
      }

      // Use currentDate from frontend if provided, otherwise use server's date as fallback
      const currentDateString =
        req.body.currentDate || formatLocalDate(new Date());
      const today = parseLocalDate(currentDateString);

      // Calculate current day of week in ISO format (1=Monday, 7=Sunday)
      const dayOfWeek = today.getDay();
      const sessionDayOfWeek = dayOfWeek === 0 ? 7 : dayOfWeek;

      const validatedData = insertWorkoutSessionSchema.parse({
        ...req.body,
        userId,
        sessionDayOfWeek,
        scheduledDate: req.body.scheduledDate || currentDateString,
      });

      // Validate that the programWorkoutId exists and belongs to user's program
      let workoutName: string | undefined;
      if (validatedData.programWorkoutId) {
        const programWorkout = await storage.getProgramWorkout(
          validatedData.programWorkoutId
        );
        if (!programWorkout) {
          return res.status(404).json({ error: "Program workout not found" });
        }

        workoutName = programWorkout.workoutName;

        // Verify the workout belongs to a program owned by the user
        const program = await storage.getWorkoutProgram(
          programWorkout.programId
        );
        if (!program || program.userId !== userId) {
          return res
            .status(403)
            .json({ error: "Unauthorized access to program workout" });
        }

        // Look for existing pre-scheduled session (calendar-based system)
        const userSessions = await storage.getUserSessions(userId);

        // Find the earliest incomplete pre-scheduled session for this workout
        // Pre-scheduled sessions have status="scheduled" and scheduledDate set
        const incompleteSessions = userSessions
          .filter((s: any) => {
            return (
              s.programWorkoutId === validatedData.programWorkoutId &&
              s.status === "scheduled" &&
              s.scheduledDate !== null
            );
          })
          .sort((a: any, b: any) => {
            const dateA = parseLocalDate(a.scheduledDate).getTime();
            const dateB = parseLocalDate(b.scheduledDate).getTime();
            return dateA - dateB; // Ascending order - earliest first
          });

        const existingScheduledSession = incompleteSessions[0];

        // If we found a pre-scheduled session, update it instead of creating new
        if (existingScheduledSession) {
          // Don't update scheduledDate, sessionType, or workoutType - keep original values
          // Only update status, completed, session metadata
          const { scheduledDate, sessionType, workoutType, ...updateData } =
            validatedData;

          const updatedSession = await storage.updateWorkoutSession(
            existingScheduledSession.id,
            {
              ...updateData,
              // sessionDate now comes from client (user's local time)
            }
          );

          return res.json(updatedSession);
        }

        // If no incomplete sessions found, this workout is complete - don't create duplicates
        if (validatedData.status === "complete") {
          return res.status(400).json({
            error: "No incomplete sessions available for this workout",
          });
        }
      }

      const session = await storage.createWorkoutSession({
        ...validatedData,
        workoutName,
      });
      res.json(session);
    } catch (error) {
      console.error("Create session error:", error);
      res.status(500).json({ error: "Failed to create workout session" });
    }
  });

  // Convert rest day session to cardio session with user-selected type
  app.post(
    "/api/programs/sessions/cardio/:date",
    async (req: any, res: Response) => {
      try {
        const userId = req.user?.id;

        if (!userId) {
          return res
            .status(401)
            .json({ error: "Unauthorized. Please log in." });
        }

        const scheduledDate = req.params.date;
        const cardioType = req.body?.cardioType || "zone-2"; // Default to zone-2 if not specified

        if (!scheduledDate) {
          return res.status(400).json({ error: "date parameter is required" });
        }

        // Get user's active program
        const activeProgram = await storage.getUserActiveProgram(userId);
        if (!activeProgram) {
          return res.status(404).json({ error: "No active program found" });
        }

        // Parse the scheduled date
        const sessionScheduledDate = parseLocalDate(scheduledDate);

        // Find the existing session on this date (exclude archived and skipped sessions)
        const existingSessions = await storage.getUserSessions(userId);
        const sessionsOnDate = existingSessions.filter((s: any) => {
          if (
            !s.scheduledDate ||
            s.status === "archived" ||
            s.status === "skipped"
          )
            return false;
          const existingDate = parseLocalDate(s.scheduledDate);
          return (
            formatLocalDate(existingDate) ===
            formatLocalDate(sessionScheduledDate)
          );
        });

        console.log(
          "[CARDIO] Date:",
          scheduledDate,
          "Type:",
          cardioType,
          "Sessions found for this date:",
          sessionsOnDate.length,
          sessionsOnDate.map((s: any) => ({
            id: s.id,
            type: s.sessionType,
            name: s.workoutName,
          }))
        );

        // Filter to only REST sessions (sessionType === 'rest')
        const restSessions = sessionsOnDate.filter(
          (s: any) => s.sessionType === "rest"
        );

        if (restSessions.length === 0) {
          // No rest sessions found - this date might already have cardio or a workout
          if (sessionsOnDate.length > 0) {
            console.log(
              "[CARDIO] No rest sessions found, but found workout sessions"
            );
            return res.status(400).json({
              error:
                "This is already a workout day. You can only add cardio to rest days.",
            });
          }
          console.log("[CARDIO] No sessions found for this date");
          return res
            .status(404)
            .json({ error: "No session found for this date" });
        }

        // Select the rest session to convert (most recent one)
        const sessionToConvert = restSessions[0];

        // Delete ALL other sessions for this date except the one we're converting
        // This ensures only one session exists per date (enforced by unique constraint)
        const duplicatesToDelete = sessionsOnDate.filter(
          (s: any) => s.id !== sessionToConvert.id
        );
        if (duplicatesToDelete.length > 0) {
          console.warn(
            `[CARDIO] Cleaning up ${duplicatesToDelete.length} duplicate sessions for date ${scheduledDate}. IDs:`,
            duplicatesToDelete.map((s: any) => s.id)
          );
          for (const session of duplicatesToDelete) {
            await db
              .delete(workoutSessions)
              .where(eq(workoutSessions.id, session.id));
          }
          console.log(
            `[CARDIO] Successfully deleted ${duplicatesToDelete.length} duplicate sessions`
          );
        }

        // Configure cardio based on selected type
        let workoutName: string;
        let duration: number;
        let notes: string;

        switch (cardioType) {
          case "hiit":
            workoutName = "HIIT Cardio";
            duration = 8; // 5-10 minutes
            notes =
              "High-intensity interval training. Alternate between max effort and recovery periods for cardiovascular improvement and calorie burn.";
            break;
          case "steady-state":
            workoutName = "Steady State Cardio";
            duration = 12; // 10-15 minutes
            notes =
              "Moderate continuous cardio. Maintain a steady, sustainable pace for endurance and heart health.";
            break;
          case "zone-2":
          default:
            workoutName = "Zone 2 Cardio";
            duration = 18; // 15-20 minutes
            notes =
              "Low-intensity aerobic work. Target: Zone 2 heart rate (60-70% max HR) for fat burning and recovery.";
            break;
        }

        // Get user data for exercise selection
        const user = await storage.getUser(userId);
        const latestAssessment = await storage.getLatestFitnessAssessment(
          userId
        );

        if (!user) {
          return res.status(404).json({ error: "User not found" });
        }

        const fitnessLevel =
          latestAssessment?.experienceLevel || user.fitnessLevel || "beginner";

        // Fetch cardio exercises from database
        const allExercises = await db.select().from(exercises);
        const cardioExercises = allExercises.filter(
          (ex) =>
            ex.movementPattern === "cardio" &&
            ex.equipment?.some(
              (eq) => user.equipment?.includes(eq) || eq === "bodyweight"
            )
        );

        // Filter by cardio type
        let selectedExercise: any;
        if (cardioType === "hiit") {
          // HIIT: prefer exercises with duration tracking (intervals)
          selectedExercise =
            cardioExercises.find(
              (ex) =>
                ex.trackingType === "duration" ||
                ex.name.toLowerCase().includes("hiit") ||
                ex.name.toLowerCase().includes("sprint")
            ) || cardioExercises[0];
        } else if (cardioType === "steady-state") {
          // Steady-state: prefer jogging, rowing, cycling
          selectedExercise =
            cardioExercises.find(
              (ex) =>
                ex.name.toLowerCase().includes("jog") ||
                ex.name.toLowerCase().includes("row") ||
                ex.name.toLowerCase().includes("cycle")
            ) || cardioExercises[0];
        } else {
          // Zone 2: prefer low-intensity options
          selectedExercise =
            cardioExercises.find(
              (ex) =>
                ex.name.toLowerCase().includes("walk") ||
                ex.name.toLowerCase().includes("zone")
            ) || cardioExercises[0];
        }

        // Create a programWorkout for this cardio session
        const programWorkout = await db
          .insert(programWorkouts)
          .values({
            programId: activeProgram.id,
            dayOfWeek: new Date(scheduledDate).getDay() || 7,
            workoutName,
            movementFocus: ["cardio"],
            workoutType: "cardio",
          })
          .returning();

        if (!programWorkout[0]) {
          return res
            .status(500)
            .json({ error: "Failed to create program workout" });
        }

        // Create exercise parameters and link to programWorkout
        if (selectedExercise) {
          let sets, workSeconds, restSeconds, durationSeconds;

          if (
            cardioType === "hiit" &&
            selectedExercise.trackingType === "duration"
          ) {
            // HIIT intervals
            workSeconds =
              fitnessLevel === "beginner"
                ? 20
                : fitnessLevel === "intermediate"
                ? 30
                : 40;
            restSeconds =
              fitnessLevel === "beginner"
                ? 40
                : fitnessLevel === "intermediate"
                ? 30
                : 20;
            const intervalDuration = workSeconds + restSeconds;
            sets = Math.floor((duration * 60) / intervalDuration);
            durationSeconds = workSeconds;
          } else {
            // Continuous cardio
            sets = 1;
            durationSeconds = duration * 60;
            restSeconds = 0;
          }

          // Create program exercise linked to the programWorkout
          await db.insert(programExercises).values({
            workoutId: programWorkout[0].id,
            exerciseId: selectedExercise.id,
            sets,
            durationSeconds,
            workSeconds: cardioType === "hiit" ? workSeconds : undefined,
            restSeconds,
            orderIndex: 1,
            equipment: selectedExercise.equipment[0] || "bodyweight",
          });

          console.log("[CARDIO] Created cardio exercise:", {
            name: selectedExercise.name,
            type: cardioType,
            sets,
            duration:
              cardioType === "hiit"
                ? `${sets} x ${workSeconds}s work / ${restSeconds}s rest`
                : `${duration} min`,
          });
        }

        // Update the session to link to the programWorkout
        console.log("[CARDIO] About to update session with:", {
          sessionType: "workout",
          workoutType: "cardio",
          workoutName,
          notes,
          status: "scheduled",
          programWorkoutId: programWorkout[0].id,
        });

        const updatedSession = await storage.updateWorkoutSession(
          sessionToConvert.id,
          {
            sessionType: "workout",
            workoutType: "cardio",
            workoutName,
            notes,
            status: "scheduled",
            programWorkoutId: programWorkout[0].id,
          }
        );

        if (!updatedSession) {
          return res
            .status(500)
            .json({ error: "Failed to update session to cardio" });
        }

        console.log(
          "[CARDIO] Successfully converted rest session to",
          cardioType,
          "cardio. Updated session:",
          {
            id: updatedSession.id,
            workoutName: updatedSession.workoutName,
            workoutType: updatedSession.workoutType,
          }
        );
        res.json(updatedSession);
      } catch (error) {
        console.error("Convert to cardio session error:", error);
        res.status(500).json({ error: "Failed to convert to cardio session" });
      }
    }
  );

  app.post(
    "/api/workout-sessions/archive-old",
    async (req: any, res: Response) => {
      try {
        const userId = req.user?.id;

        if (!userId) {
          return res
            .status(401)
            .json({ error: "Unauthorized. Please log in." });
        }

        // Use currentDate from frontend if provided, otherwise use server's date as fallback
        const currentDateString =
          req.body.currentDate || formatLocalDate(new Date());
        const today = parseLocalDate(currentDateString);

        // Get all sessions for this user
        const allSessions = await storage.getUserSessions(userId);

        // Archive any completed or skipped sessions from previous dates
        const sessionsToArchive = allSessions.filter((session: any) => {
          if (!session.scheduledDate) return false;
          if (session.status === "archived") return false; // Already archived

          const sessionDate = parseLocalDate(session.scheduledDate);

          // Archive if:
          // 1. Session is from a previous date (by calendar date) AND
          // 2. Session is completed (completed=1) OR skipped (status='skipped')
          if (isBeforeCalendarDay(sessionDate, today)) {
            return session.completed === 1 || session.status === "skipped";
          }
          return false;
        });

        // Archive each session
        const archivedCount = await Promise.all(
          sessionsToArchive.map((session: any) =>
            storage.updateWorkoutSession(session.id, { status: "archived" })
          )
        );

        console.log(
          `[ARCHIVE] Archived ${archivedCount.length} old sessions for user ${userId}`
        );

        res.json({
          archivedCount: archivedCount.length,
          message: `Archived ${archivedCount.length} old sessions`,
        });
      } catch (error) {
        console.error("Archive old sessions error:", error);
        res.status(500).json({ error: "Failed to archive old sessions" });
      }
    }
  );

  // Get missed workouts - detects pending workouts from past dates
  app.get("/api/workout-sessions/missed", async (req: any, res: Response) => {
    try {
      const userId = req.user?.id;

      if (!userId) {
        return res.status(401).json({ error: "Unauthorized. Please log in." });
      }

      const currentDateString =
        req.query.currentDate || formatLocalDate(new Date());
      const today = parseLocalDate(currentDateString);

      // Get all sessions for this user
      const allSessions = await storage.getUserSessions(userId);

      // Find missed workouts: scheduled before today, still pending, not archived
      const missedWorkouts = allSessions.filter((session: any) => {
        if (!session.scheduledDate) return false;
        if (session.status === "archived") return false;
        if (session.completed === 1 || session.status === "skipped")
          return false;

        const sessionDate = parseLocalDate(session.scheduledDate);
        return isBeforeCalendarDay(sessionDate, today);
      });

      console.log(
        `[MISSED] Found ${missedWorkouts.length} missed workouts for user ${userId}`
      );
      res.json({
        missedWorkouts,
        count: missedWorkouts.length,
      });
    } catch (error) {
      console.error("Get missed workouts error:", error);
      res.status(500).json({ error: "Failed to get missed workouts" });
    }
  });

  // Reset program from today - reschedule ONLY missed workouts to today, preserve future dates
  app.post(
    "/api/workout-sessions/reset-from-today",
    async (req: any, res: Response) => {
      try {
        const userId = req.user?.id;

        if (!userId) {
          return res
            .status(401)
            .json({ error: "Unauthorized. Please log in." });
        }

        const currentDateString =
          req.body.currentDate || formatLocalDate(new Date());
        const today = parseLocalDate(currentDateString);

        // STEP 1: Find missed workouts (scheduled before today, not completed)
        const allSessions = await storage.getUserSessions(userId);
        const missedWorkouts = allSessions.filter((session: any) => {
          if (!session.scheduledDate) return false;
          if (session.status === "archived") return false;
          if (session.completed === 1 || session.status === "skipped")
            return false;
          const sessionDate = parseLocalDate(session.scheduledDate);
          return isBeforeCalendarDay(sessionDate, today);
        });

        if (missedWorkouts.length === 0) {
          console.log(`[RESET] No missed workouts to reschedule`);
          return res.json({
            message: "No missed workouts to reschedule",
            rescheduledCount: 0,
          });
        }

        // STEP 2: Check if there's already a session for today
        const todaySession = allSessions.find(
          (session: any) =>
            session.scheduledDate === currentDateString &&
            session.isArchived === 0
        );

        if (todaySession) {
          console.log(
            `[RESET] Session already exists for today (${currentDateString}), skipping reschedule`
          );
          return res.json({
            message: "Session already scheduled for today",
            rescheduledCount: 0,
          });
        }

        // STEP 3: Move the first missed workout to today AND cascade reschedule all future workouts
        const firstMissedWorkout = missedWorkouts.sort((a: any, b: any) => {
          const dateA = parseLocalDate(a.scheduledDate);
          const dateB = parseLocalDate(b.scheduledDate);
          return dateA.getTime() - dateB.getTime();
        })[0];

        // Calculate how many days the workout was missed by
        const originalDate = parseLocalDate(firstMissedWorkout.scheduledDate!);
        const daysMissed = Math.floor(
          (today.getTime() - originalDate.getTime()) / (1000 * 60 * 60 * 24)
        );

        console.log(
          `[RESET] Missed workout was ${daysMissed} days late, cascading reschedule...`
        );

        // Update the missed workout to today
        await storage.updateWorkoutSession(firstMissedWorkout.id, {
          scheduledDate: currentDateString,
          sessionDayOfWeek: today.getDay() === 0 ? 7 : today.getDay(),
          status: "scheduled",
        });

        // STEP 4: Cascade reschedule all future workouts (shift forward by daysMissed)
        const futureWorkouts = allSessions.filter((session: any) => {
          if (!session.scheduledDate) return false;
          if (session.status === "archived") return false;
          if (session.id === firstMissedWorkout.id) return false; // Exclude the missed workout we just moved

          const sessionDate = parseLocalDate(session.scheduledDate);
          return (
            isAfterCalendarDay(sessionDate, originalDate) ||
            isSameCalendarDay(sessionDate, originalDate)
          );
        });

        let rescheduledCount = 1; // Count the missed workout we already moved

        for (const futureSession of futureWorkouts) {
          const currentDate = parseLocalDate(futureSession.scheduledDate!);
          const newDate = new Date(currentDate);
          newDate.setDate(newDate.getDate() + daysMissed);

          const newDateString = formatLocalDate(newDate);

          await storage.updateWorkoutSession(futureSession.id, {
            scheduledDate: newDateString,
            sessionDayOfWeek: newDate.getDay() === 0 ? 7 : newDate.getDay(),
          });

          rescheduledCount++;
        }

        console.log(
          `[RESET] Moved missed workout to ${currentDateString} and cascaded ${
            rescheduledCount - 1
          } future workouts forward by ${daysMissed} days`
        );
        res.json({
          message: `Rescheduled ${rescheduledCount} workout(s)`,
          rescheduledCount,
        });
      } catch (error) {
        console.error("Reset from today error:", error);
        res.status(500).json({ error: "Failed to reset program" });
      }
    }
  );

  // Skip missed workouts - mark all missed sessions as skipped
  app.post(
    "/api/workout-sessions/skip-missed",
    async (req: any, res: Response) => {
      try {
        const userId = req.user?.id;

        if (!userId) {
          return res
            .status(401)
            .json({ error: "Unauthorized. Please log in." });
        }

        const currentDateString =
          req.body.currentDate || formatLocalDate(new Date());
        const today = parseLocalDate(currentDateString);

        // Get all sessions for this user
        const allSessions = await storage.getUserSessions(userId);

        // Find missed workouts: scheduled before today, still pending, not archived
        const missedWorkouts = allSessions.filter((session: any) => {
          if (!session.scheduledDate) return false;
          if (session.status === "archived") return false;
          if (session.completed === 1 || session.status === "skipped")
            return false;

          const sessionDate = parseLocalDate(session.scheduledDate);
          return isBeforeCalendarDay(sessionDate, today);
        });

        if (missedWorkouts.length === 0) {
          return res.json({
            message: "No missed workouts to skip",
            skippedCount: 0,
          });
        }

        // Mark all missed workouts as skipped
        const updates = missedWorkouts.map((workout: any) =>
          storage.updateWorkoutSession(workout.id, {
            status: "skipped",
          })
        );

        await Promise.all(updates);

        console.log(
          `[SKIP] Marked ${missedWorkouts.length} missed workouts as skipped for user ${userId}`
        );
        res.json({
          message: `Skipped ${missedWorkouts.length} missed workouts`,
          skippedCount: missedWorkouts.length,
        });
      } catch (error) {
        console.error("Skip missed workouts error:", error);
        res.status(500).json({ error: "Failed to skip missed workouts" });
      }
    }
  );

  app.patch(
    "/api/workout-sessions/:sessionId",
    async (req: any, res: Response) => {
      try {
        const userId = req.user?.id;

        if (!userId) {
          return res
            .status(401)
            .json({ error: "Unauthorized. Please log in." });
        }

        // Get the old session to check if completion status is changing
        const oldSession = await storage.getWorkoutSession(
          req.params.sessionId
        );
        if (!oldSession) {
          return res.status(404).json({ error: "Session not found" });
        }

        // Verify ownership
        if (oldSession.userId !== userId) {
          return res
            .status(403)
            .json({ error: "Not authorized to update this session" });
        }

        // Validate and transform the patch data (converts boolean completed to integer)
        const validatedData = patchWorkoutSessionSchema.parse(req.body);

        // Do NOT auto-archive - sessions stay visible with their status until date changes
        // Archival happens automatically when viewing home page on a new day

        // Calculate calories burned if workout is being completed
        if (
          validatedData.status === "complete" &&
          validatedData.durationMinutes &&
          !validatedData.caloriesBurned
        ) {
          try {
            // Get user data for weight
            const user = await storage.getUser(userId);

            // Get program data for intensity level
            let intensityLevel: "light" | "moderate" | "vigorous" | "circuit" =
              "moderate";
            if (oldSession.programWorkoutId) {
              const programWorkout = await storage.getProgramWorkout(
                oldSession.programWorkoutId
              );
              if (programWorkout) {
                const program = await storage.getWorkoutProgram(
                  programWorkout.programId
                );
                if (program) {
                  intensityLevel = program.intensityLevel as any;

                  // Check if workout contains supersets - boost intensity
                  const exercises = await storage.getWorkoutExercises(
                    programWorkout.id
                  );
                  const hasSupersets = exercises.some(
                    (ex: any) =>
                      ex.supersetGroup !== null &&
                      ex.supersetGroup !== undefined
                  );

                  if (hasSupersets) {
                    // Supersets are more intense - boost the MET value
                    if (intensityLevel === "light") {
                      intensityLevel = "moderate";
                    } else if (intensityLevel === "moderate") {
                      intensityLevel = "vigorous";
                    } else if (intensityLevel === "vigorous") {
                      intensityLevel = "circuit";
                    }
                    // circuit stays circuit
                  }
                }
              }
            }

            // Calculate calories if we have weight data
            if (user?.weight) {
              const weightKg =
                user.unitPreference === "imperial"
                  ? poundsToKg(user.weight)
                  : user.weight;
              const calories = calculateCaloriesBurned(
                validatedData.durationMinutes,
                weightKg,
                intensityLevel
              );
              validatedData.caloriesBurned = calories;
            }
          } catch (calorieError) {
            console.error("Error calculating calories:", calorieError);
            // Continue without calories if calculation fails
          }
        }

        // Preserve sessionType and workoutType - don't allow client to overwrite
        const { sessionType, workoutType, ...safeUpdateData } = validatedData;

        const session = await storage.updateWorkoutSession(
          req.params.sessionId,
          safeUpdateData
        );
        if (!session) {
          return res.status(404).json({ error: "Session not found" });
        }

        // Update user's totalWorkoutsCompleted if workout is being completed for the first time
        console.log(
          `[WORKOUT-CHECK] Completion check - validatedData.status: ${validatedData.status}, oldSession.status: ${oldSession.status}, session.sessionType: ${session.sessionType}`
        );

        if (
          validatedData.status === "complete" &&
          oldSession.status !== "complete" &&
          session.sessionType === "workout"
        ) {
          const user = await storage.getUser(userId);
          if (user) {
            const updatedTotalWorkouts = (user.totalWorkoutsCompleted || 0) + 1;
            await storage.updateUser(userId, {
              totalWorkoutsCompleted: updatedTotalWorkouts,
            });
            console.log(
              `[WORKOUT] User ${userId} completed workout. Total workouts: ${updatedTotalWorkouts}`
            );
          } else {
            console.log(`[WORKOUT-CHECK] User not found: ${userId}`);
          }
        } else {
          console.log(
            `[WORKOUT-CHECK] Condition failed - not incrementing counter`
          );
        }

        res.json(session);
      } catch (error) {
        console.error("Patch session error:", error);
        res.status(500).json({ error: "Failed to update session" });
      }
    }
  );

  // Manual workout rescheduling endpoint
  app.patch(
    "/api/workout-sessions/:sessionId/reschedule",
    async (req: any, res: Response) => {
      try {
        const userId = req.user?.id;

        if (!userId) {
          return res
            .status(401)
            .json({ error: "Unauthorized. Please log in." });
        }

        const { newDate } = req.body;

        if (!newDate) {
          return res.status(400).json({ error: "newDate is required" });
        }

        // Get the session to verify ownership and validate
        const session = await storage.getWorkoutSession(req.params.sessionId);
        if (!session) {
          return res.status(404).json({ error: "Session not found" });
        }

        // Verify ownership
        if (session.userId !== userId) {
          return res
            .status(403)
            .json({ error: "Not authorized to reschedule this session" });
        }

        // Validate session can be rescheduled
        if (session.status === "complete") {
          return res
            .status(400)
            .json({ error: "Cannot reschedule completed workouts" });
        }

        if (session.status === "partial") {
          return res.status(400).json({
            error:
              "Cannot reschedule partial workouts. Please finish or end the workout first.",
          });
        }

        if (session.status === "archived") {
          return res
            .status(400)
            .json({ error: "Cannot reschedule archived workouts" });
        }

        // Parse the new date
        const newScheduledDate = parseLocalDate(newDate);
        const newDateStr = formatLocalDate(newScheduledDate);

        // Check for conflicts on the new date (only workout sessions, not rest days)
        const conflictingSessions = await storage.getUserSessions(userId);
        const hasConflict = conflictingSessions.some((s: any) => {
          if (s.status === "archived" || s.id === session.id) return false;
          const displayDate = s.scheduledDate
            ? parseLocalDate(s.scheduledDate)
            : s.sessionDate
            ? new Date(s.sessionDate)
            : null;
          if (!displayDate) return false;
          const dateStr = formatLocalDate(displayDate);
          return s.sessionType === "workout" && dateStr === newDateStr;
        });

        if (hasConflict) {
          return res.status(409).json({
            error: "Another workout is already scheduled for this date",
          });
        }

        // Update the session's scheduled date
        const updatedSession = await storage.updateWorkoutSession(
          req.params.sessionId,
          {
            scheduledDate: newDateStr,
          }
        );

        if (!updatedSession) {
          return res.status(404).json({ error: "Session not found" });
        }

        console.log(
          `[RESCHEDULE] User ${userId} rescheduled session ${session.id} to ${newDateStr}`
        );
        res.json(updatedSession);
      } catch (error) {
        console.error("Reschedule session error:", error);
        res.status(500).json({ error: "Failed to reschedule session" });
      }
    }
  );

  app.get(
    "/api/workout-sessions/paginated",
    async (req: any, res: Response) => {
      try {
        const userId = req.user?.id;

        if (!userId) {
          return res
            .status(401)
            .json({ error: "Unauthorized. Please log in." });
        }

        const limit = parseInt(req.query.limit as string) || 30;
        const offset = parseInt(req.query.offset as string) || 0;
        const startDate = req.query.startDate as string | undefined;
        const endDate = req.query.endDate as string | undefined;

        const result = await storage.getUserSessionsPaginated(
          userId,
          limit,
          offset,
          startDate,
          endDate
        );
        res.json(result);
      } catch (error) {
        console.error("Paginated sessions error:", error);
        res.status(500).json({ error: "Failed to fetch paginated sessions" });
      }
    }
  );

  app.get("/api/workout-sessions", async (req: any, res: Response) => {
    try {
      const userId = req.user?.id;

      if (!userId) {
        return res.status(401).json({ error: "Unauthorized. Please log in." });
      }

      const sessions = await storage.getUserSessions(userId);
      res.json(sessions);
    } catch (error) {
      res.status(500).json({ error: "Failed to fetch sessions" });
    }
  });

  app.get(
    "/api/workout-sessions/calories/today",
    async (req: any, res: Response) => {
      try {
        const userId = req.user?.id;

        if (!userId) {
          return res
            .status(401)
            .json({ error: "Unauthorized. Please log in." });
        }

        // Use date from query parameter if provided, otherwise use server's date as fallback
        const currentDateString =
          (req.query.date as string) || formatLocalDate(new Date());
        const today = parseLocalDate(currentDateString);

        // Calculate tomorrow for date range
        const tomorrow = new Date(today);
        tomorrow.setDate(tomorrow.getDate() + 1);

        // Fetch completed sessions for today and sum calories
        const totalCalories = await storage.getTodayCaloriesBurned(
          userId,
          today,
          tomorrow
        );
        res.json({ calories: totalCalories || 0 });
      } catch (error) {
        console.error("Error fetching today's calories:", error);
        res.status(500).json({ error: "Failed to fetch calories" });
      }
    }
  );

  // Workout Set routes
  app.post("/api/workout-sets", async (req: any, res: Response) => {
    try {
      const userId = req.user?.id;

      if (!userId) {
        return res.status(401).json({ error: "Unauthorized. Please log in." });
      }

      const validatedData = insertWorkoutSetSchema.parse(req.body);
      const set = await storage.createWorkoutSet(validatedData);
      res.json(set);
    } catch (error) {
      console.error("Create set error:", error);
      res.status(500).json({ error: "Failed to create workout set" });
    }
  });

  app.put("/api/workout-sets/:setId", async (req: any, res: Response) => {
    try {
      const userId = req.user?.id;

      if (!userId) {
        return res.status(401).json({ error: "Unauthorized. Please log in." });
      }

      // First get the set to verify ownership
      const existingSet = await storage.getWorkoutSet(req.params.setId);
      if (!existingSet) {
        return res.status(404).json({ error: "Set not found" });
      }

      // Verify ownership: set -> session -> userId
      const session = await storage.getWorkoutSession(existingSet.sessionId);
      if (!session || session.userId !== userId) {
        return res
          .status(403)
          .json({ error: "Not authorized to update this set" });
      }

      const set = await storage.updateWorkoutSet(req.params.setId, req.body);
      res.json(set);
    } catch (error) {
      res.status(500).json({ error: "Failed to update set" });
    }
  });

  app.get(
    "/api/workout-sessions/:sessionId/sets",
    async (req: any, res: Response) => {
      try {
        const userId = req.user?.id;

        if (!userId) {
          return res
            .status(401)
            .json({ error: "Unauthorized. Please log in." });
        }

        // Verify ownership: session -> userId
        const session = await storage.getWorkoutSession(req.params.sessionId);
        if (!session) {
          return res.status(404).json({ error: "Session not found" });
        }

        if (session.userId !== userId) {
          return res
            .status(403)
            .json({ error: "Not authorized to access this session's sets" });
        }

        const sets = await storage.getSessionSets(req.params.sessionId);
        res.json(sets);
      } catch (error) {
        res.status(500).json({ error: "Failed to fetch sets" });
      }
    }
  );

  app.get("/api/workout-sets", async (req: any, res: Response) => {
    try {
      const userId = req.user?.id;

      if (!userId) {
        return res.status(401).json({ error: "Unauthorized. Please log in." });
      }

      const exerciseId = req.query.exerciseId as string;
      if (!exerciseId) {
        return res
          .status(400)
          .json({ error: "exerciseId query parameter required" });
      }

      const sets = await storage.getUserRecentSets(userId, exerciseId, 10);
      res.json(sets);
    } catch (error) {
      res.status(500).json({ error: "Failed to fetch workout sets" });
    }
  });

  // AI Recommendation routes
  app.post(
    "/api/ai/progression-recommendation",
    async (req: any, res: Response) => {
      try {
        const userId = req.user?.id;

        if (!userId) {
          return res
            .status(401)
            .json({ error: "Unauthorized. Please log in." });
        }

        const { exerciseName, recentPerformance } = req.body;
        const recommendation = await generateProgressionRecommendation(
          exerciseName,
          recentPerformance
        );
        res.json(recommendation);
      } catch (error) {
        console.error("Progression recommendation error:", error);
        res.status(500).json({ error: "Failed to generate recommendation" });
      }
    }
  );

  app.post("/api/ai/exercise-swap", async (req: any, res: Response) => {
    try {
      const userId = req.user?.id;

      if (!userId) {
        return res.status(401).json({ error: "Unauthorized. Please log in." });
      }

      const {
        currentExerciseName,
        targetMovementPattern,
        availableEquipment,
        reason,
      } = req.body;
      const suggestions = await suggestExerciseSwap(
        currentExerciseName,
        targetMovementPattern,
        availableEquipment,
        reason
      );
      res.json({ suggestions });
    } catch (error) {
      console.error("Exercise swap error:", error);
      res.status(500).json({ error: "Failed to suggest exercise swap" });
    }
  });

  app.post("/api/exercises/similar", async (req: any, res: Response) => {
    try {
      const userId = req.user?.id;

      if (!userId) {
        return res.status(401).json({ error: "Unauthorized. Please log in." });
      }

      const { exerciseId, movementPattern, primaryMuscles, currentEquipment } =
        req.body;

      // Fetch user data and fitness assessment for difficulty filtering
      const user = await storage.getUser(userId);
      const latestAssessment = await storage.getLatestFitnessAssessment(userId);

      if (!user) {
        return res.status(404).json({ error: "User not found" });
      }

      // Calculate movement pattern levels and get allowed difficulties
      const {
        calculateMovementPatternLevels,
        getMovementDifficultiesMap,
        isExerciseAllowed: checkExerciseAllowed,
      } = await import("@shared/utils");

      const fitnessLevel =
        latestAssessment?.experienceLevel || user.fitnessLevel || "beginner";

      // Use assessment if available, otherwise default all patterns to user's declared fitness level
      const movementLevels = latestAssessment
        ? calculateMovementPatternLevels(latestAssessment, user)
        : {
            horizontal_push: fitnessLevel as
              | "beginner"
              | "intermediate"
              | "advanced",
            vertical_push: fitnessLevel as
              | "beginner"
              | "intermediate"
              | "advanced",
            vertical_pull: fitnessLevel as
              | "beginner"
              | "intermediate"
              | "advanced",
            horizontal_pull: fitnessLevel as
              | "beginner"
              | "intermediate"
              | "advanced",
            squat: fitnessLevel as "beginner" | "intermediate" | "advanced",
            lunge: fitnessLevel as "beginner" | "intermediate" | "advanced",
            hinge: fitnessLevel as "beginner" | "intermediate" | "advanced",
            core: fitnessLevel as "beginner" | "intermediate" | "advanced",
            carry: fitnessLevel as "beginner" | "intermediate" | "advanced",
            cardio: fitnessLevel as "beginner" | "intermediate" | "advanced",
            rotation: fitnessLevel as "beginner" | "intermediate" | "advanced",
          };

      const movementDifficulties = getMovementDifficultiesMap(
        movementLevels,
        fitnessLevel
      );

      // Get allowed difficulty levels for this movement pattern
      const allowedDifficulties = movementDifficulties[
        movementPattern as keyof typeof movementDifficulties
      ] || ["beginner"];

      // Database-level filtering: fetch only exercises matching movement pattern and difficulty
      const { sql: sqlFunc } = await import("drizzle-orm");

      const candidateExercises = await db
        .select()
        .from(exercises)
        .where(
          sqlFunc`${exercises.movementPattern} = ${movementPattern} 
              AND ${exercises.difficulty} = ANY(ARRAY[${sqlFunc.join(
            allowedDifficulties.map((d) => sqlFunc`${d}`),
            sqlFunc`, `
          )}]::text[])`
        );

      // Client-side filtering: only filter by muscle groups now
      const similarExercises = candidateExercises.filter((ex) => {
        // Match broad muscle groups
        const hasMatchingMuscle = primaryMuscles.some((muscle: string) =>
          ex.primaryMuscles.includes(muscle)
        );
        return hasMatchingMuscle;
      });

      // Build results with ALL available equipment variants
      const results: Array<Exercise & { selectedEquipment?: string }> = [];
      const userEquipment = user.equipment || [];

      for (const ex of similarExercises) {
        // Get all equipment options that user has OR bodyweight (always available)
        const availableEquipment = ex.equipment.filter(
          (eq) => eq === "bodyweight" || userEquipment.includes(eq)
        );

        if (availableEquipment.length === 0) {
          // Skip exercises with no compatible equipment
          continue;
        }

        // Add one entry per available equipment variant
        for (const equipment of availableEquipment) {
          // Skip if this is the exact same exercise with same equipment (no point swapping to itself)
          if (ex.id === exerciseId && equipment === currentEquipment) {
            continue;
          }

          results.push({ ...ex, selectedEquipment: equipment });
        }
      }

      res.json(results);
    } catch (error) {
      console.error("Similar exercises error:", error);
      res.status(500).json({ error: "Failed to fetch similar exercises" });
    }
  });

  const httpServer = createServer(app);

  // Mark routes as registered only after successful setup
  routesRegistered = true;
  console.log("[ROUTES] Route registration completed successfully");

  return httpServer;
}<|MERGE_RESOLUTION|>--- conflicted
+++ resolved
@@ -288,67 +288,9 @@
 
   // Authentication setup removed - no longer using protective routes
 
-<<<<<<< HEAD
-// ==========================================
-// CUSTOM AUTHENTICATION ROUTES
-// ==========================================
-
-// POST /api/auth/register - create a new user
-// Requires: firstName, lastName, email, password
-
-// At the top of your file with other imports
-const SALT_ROUNDS = 10;
-
-// POST /api/auth/register - create a new user
-app.post("/api/auth/register", async (req: Request, res: Response) => {
-  try {
-    console.log("Raw req.body:", req.body);
-    console.log("req.body type:", typeof req.body);
-    console.log("req.headers:", req.headers);
-
-    const { firstName, lastName, email, password } = req.body;
-
-    console.log( firstName, lastName, email , password , "Console Log" )
-
-    // Validate required fields
-    if (!firstName || !lastName || !email || !password) {
-      return res.status(400).json({
-        error: "Missing required fields. Please provide firstName, lastName, email, and password"
-      });
-    }
-
-    // Validate email format
-    const emailRegex = /^[^\s@]+@[^\s@]+\.[^\s@]+$/;
-    if (!emailRegex.test(email)) {
-      return res.status(400).json({
-        error: "Invalid email format"
-      });
-    }
-
-    // Validate password strength (minimum 6 characters)
-    if (password.length < 6) {
-      return res.status(400).json({
-        error: "Password must be at least 6 characters long"
-      });
-    }
-
-    // Check if user already exists
-    const existingUser = await db
-      .select()
-      .from(users)
-      .where(eq(users.email, email.toLowerCase()))
-      .limit(1);
-
-    if (existingUser.length > 0) {
-      return res.status(409).json({
-        error: "User with this email already exists"
-      });
-    }
-=======
   // ==========================================
   // CUSTOM AUTHENTICATION ROUTES
   // ==========================================
->>>>>>> f773a96a
 
   registerAppRoutes(app);
   onBoardingRoutes(app);
